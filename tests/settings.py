import os
from os import environ

import otree.settings
from django.conf.global_settings import STATICFILES_STORAGE  # noqa

from boto.mturk.qualification import LocaleRequirement
from boto.mturk.qualification import PercentAssignmentsApprovedRequirement
from boto.mturk.qualification import NumberHitsApprovedRequirement
import dj_database_url

BASE_DIR = os.path.dirname(os.path.abspath(__file__))

PRJ_DIR = os.path.dirname(BASE_DIR)

DEBUG = True

ADMIN_PASSWORD = 'otree'
SECRET_KEY = 'zzzzzzzzzzzzzzzzzzzzzzzzzzzzzzzzzzzzzzzzzzzzzzzzzzzzzzzzzzzzzzzz'

AUTH_LEVEL = ''

'''
DATABASES = {
    'default': dj_database_url.config(
        default='sqlite:///' + os.path.join(BASE_DIR, 'db.sqlite3')
    )
}
'''

# 2017-06-13: why did i have it hardcoded previously? maybe because SQLite is faster?
# 2017-07-16: because postgres gives me an error, even after i reset the DB:
#    django.db.utils.ProgrammingError: relation "otree_session" does not exist

# 2017-06-13: why did i have it hardcoded previously? maybe because SQLite is faster?


DATABASES = {
    'default': {
        'ENGINE': 'django.db.backends.sqlite3',
        'NAME': os.path.join(BASE_DIR, 'db.sqlite3'),
        'TEST': {
            'NAME': 'testdb.sqlite3'
        }
    }
}


CREATE_DEFAULT_SUPERUSER = True
ADMIN_USERNAME = 'admin'
# setting for integration with AWS Mturk
AWS_ACCESS_KEY_ID = environ.get('AWS_ACCESS_KEY_ID')
AWS_SECRET_ACCESS_KEY = environ.get('AWS_SECRET_ACCESS_KEY')

# e.g. EUR, CAD, GBP, CHF, CNY, JPY
REAL_WORLD_CURRENCY_CODE = 'EUR'
USE_POINTS = False


# e.g. en-gb, de-de, it-it, fr-fr.
# see: https://docs.djangoproject.com/en/1.7/topics/i18n/
LANGUAGE_CODE = 'en'

INSTALLED_APPS = [
    'otree',
    'raven.contrib.django.raven_compat',
    'tests',
]

SESSION_CONFIG_DEFAULTS = {
    'real_world_currency_per_point': 0.01,
    'participation_fee': 10.00,
    'doc': "",
    'use_browser_bots': False,
}


SESSION_CONFIGS = [
    {
        'name': 'simple',
        'display_name': "Simple Game",
        'num_demo_participants': 1,
        'app_sequence': ['tests.simple'],
    },
    {
        'name': 'misc_1p',
        'display_name': "Single Player Game",
        'num_demo_participants': 1,
        'participation_fee': 9.99,
        'real_world_currency_per_point': 0.02,
        'app_sequence': ['tests.misc_1p'],
        'treatment': 'blue',

    },
    {
        'name': 'misc_3p',
        'display_name': "Multi Player Game",
        'num_demo_participants': 3,
        'app_sequence': ['tests.misc_3p'],
    },
    {
        "name": 'two_simple_games',
        "display_name": "2 Simple Games",
        "num_demo_participants": 1,
        "app_sequence": ['tests.simple', 'tests.misc_1p'],
    },
    {
        'name': 'skip_many',
        'display_name': "skip many",
        'num_demo_participants': 2,
        'app_sequence': ['tests.skip_many'],
    },
    {
        'name': 'rounds',
        'num_demo_participants': 4,
        'app_sequence': ['tests.rounds'],
    },
    {
        'name': 'advance_slowest',
        'num_demo_participants': 2,
        'app_sequence': ['tests.advance_slowest'],
    },
    {
        'name': 'advance_slowest_wait',
        'num_demo_participants': 2,
        'app_sequence': ['tests.advance_slowest_wait'],
    },
    {
        'name': 'wait_page',
        'num_demo_participants': 2,
        'app_sequence': ['tests.wait_page'],
    },
    {
        'name': 'skip_wait_page',
        'num_demo_participants': 2,
        'app_sequence': ['tests.skip_wait_page'],
    },
    {
        'name': 'waitpage_set_field',
        'num_demo_participants': 4,
        'app_sequence': ['tests.waitpage_set_field'],
    },
    {
        'name': 'waitpage_misuse',
        'num_demo_participants': 2,
        'app_sequence': ['tests.waitpage_misuse'],
    },
    {
        'name': 'skip_waitpage_lookahead',
        'num_demo_participants': 2,
        'app_sequence': ['tests.skip_waitpage_lookahead'],
        'use_browser_bots': True,
    },
    {
        'name': 'export',
        'num_demo_participants': 1,
        'app_sequence': ['tests.export'],
    },
    {
        'name': 'bots_raise',
        'num_demo_participants': 2,
        'app_sequence': ['tests.bots_empty', 'tests.bots_raise'],
    },
    {
        'name': 'group_by_arrival_time',
        'num_demo_participants': 6,
        'app_sequence': ['tests.group_by_arrival_time'],
        'use_browser_bots': True,
    },
    {
        'name': 'group_by_arrival_time_round1',
        'num_demo_participants': 6,
        'app_sequence': ['tests.group_by_arrival_time_round1'],
        'use_browser_bots': True,
    },
    {
        'name': 'group_by_arrival_time_custom',
        'num_demo_participants': 6,
        'app_sequence': ['tests.group_by_arrival_time_custom'],
        'use_browser_bots': True,
    },
    {
        'name': 'bots_check_html',
        'num_demo_participants': 1,
        'app_sequence': ['tests.bots_check_html'],
    },
    {
        'name': 'bots_bad_post',
        'num_demo_participants': 1,
        'app_sequence': ['tests.bots_bad_post'],
    },
    {
        'name': 'bots_cases',
        'num_demo_participants': 1,
        'app_sequence': ['tests.bots_cases'],
    },
    {
        'name': 'templates_app',
        'num_demo_participants': 1,
        'app_sequence': ['tests.templates_app'],
    },
    {
        'name': 'i18n',
        'num_demo_participants': 1,
        'app_sequence': ['tests.i18n'],
    },
    {
        'name': 'admin_report',
        'num_demo_participants': 1,
        'app_sequence': ['tests.admin_report'],
    },
    {
        'name': 'two_rounds_1p',
        'num_demo_participants': 1,
        'app_sequence': ['tests.two_rounds_1p'],
        'real_world_currency_per_point': 0.5,
        'participation_fee': 1.25,
    },
    {
        'name': 'timeout_submission',
        'num_demo_participants': 1,
        'app_sequence': ['tests.timeout_submission'],
    },
    {
<<<<<<< HEAD
        'name': 'constants',
        'num_demo_participants': 1,
        'app_sequence': ['tests.constants'],
=======
        'name': 'mturk',
        'num_demo_participants': 1,
        'app_sequence': ['tests.simple'],
        'participation_fee': 0.4,
        'mturk_hit_settings': {
            'keywords': ['easy', 'bonus', 'choice', 'study'],
            'title': 'Title for your experiment',
            'description': 'Description for your experiment',
            'frame_height': 500,
            'preview_template': 'global/MTurkPreview.html',
            'minutes_allotted_per_assignment': 60,
            'expiration_hours': 7 * 24,  # 7 days
            # to prevent retakes
            'grant_qualification_id': 'ATESTQUAL',
            'qualification_requirements': []
        }
>>>>>>> 258efdd7
    },

]


ROOM_DEFAULTS = {}


ROOMS = [
    {
        'name': 'default',
        'display_name': 'Default',
        'participant_label_file': 'tests/participant_labels.txt',
        'use_secure_urls': False
    },
    {
        'name': 'anon',
        'display_name': 'Anonymous',
    },
]

BOTS_CHECK_HTML = False

otree.settings.augment_settings(globals())


CHANNEL_LAYERS = globals()['CHANNEL_LAYERS']
REDIS_URL = globals()['REDIS_URL']

# i could put this in otree-core, but i don't want to mess anything up,
# e.g. bots
CHANNEL_LAYERS['default']["TEST_CONFIG"] = {"hosts": [REDIS_URL]}<|MERGE_RESOLUTION|>--- conflicted
+++ resolved
@@ -222,11 +222,11 @@
         'app_sequence': ['tests.timeout_submission'],
     },
     {
-<<<<<<< HEAD
         'name': 'constants',
         'num_demo_participants': 1,
         'app_sequence': ['tests.constants'],
-=======
+    },
+    {
         'name': 'mturk',
         'num_demo_participants': 1,
         'app_sequence': ['tests.simple'],
@@ -243,9 +243,7 @@
             'grant_qualification_id': 'ATESTQUAL',
             'qualification_requirements': []
         }
->>>>>>> 258efdd7
-    },
-
+    },
 ]
 
 
