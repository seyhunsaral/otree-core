--- conflicted
+++ resolved
@@ -1,12 +1,8 @@
 {% load crispy_forms_tags %}
 {% load i18n %}
 
-<<<<<<< HEAD
-{% crispy form %}
-=======
 {% if form %}
     {% crispy form %}
 {% else %}
    {% crispy formset helper %}
-{% endif %}
->>>>>>> 9033e601
+{% endif %}