--- conflicted
+++ resolved
@@ -1,29 +1,24 @@
 {% load staticfiles %}
 {% load i18n %}
 
-<<<<<<< HEAD
-{% if time_limit_in_seconds %}
-    <div id="time-limit" class="alert alert-info">
+<div id="time-limit" class="alert alert-info">
 
-        <div id="static-time-limit-message">
+    <div id="static-time-limit-message">
+        <span class="glyphicon glyphicon-time"></span>
+        {% if time_limit_seconds_component %}
+            <p>{% blocktrans %}The time limit for this page is {{ time_limit_minutes_component }} minutes and {{ time_limit_seconds_component }} seconds.{% endblocktrans %}</p>
+        {% else %}
+            <p>{% blocktrans %}The time limit for this page is {{ time_limit_minutes_component }} minutes.{% endblocktrans %}</p>
+        {% endif %}
+    </div>
+
+    <div id="clock" style="display: none">
+        <p>{% blocktrans %}Time left to complete this page:{% endblocktrans %}</p>
+        <span style="font-weight: bold">
             <span class="glyphicon glyphicon-time"></span>
-            <p>The time limit for this page is {{ time_limit_minutes_component }} minutes and {{ time_limit_seconds_component }} seconds.</p>
-        </div>
-
-        <div id="clock" style="display: none">
-            <p>{% blocktrans %}Time left to complete this page:{% endblocktrans %}</p>
-            <span style="font-weight: bold">
-                <span class="glyphicon glyphicon-time"></span>
-                <span id="minutes"></span>:<span id="seconds"></span>
-            </span>
-        </div>
-=======
->>>>>>> 4b2b9eda
-
-<div id="clock" class="alert alert-info">
-    <p>{% blocktrans %}Time left to complete this page:{% endblocktrans %}</p>
-    <span class="glyphicon glyphicon-time"></span>
-    <span id="minutes" style="font-weight: bold"></span>:<span id="seconds" style="font-weight: bold"></span>
+            <span id="minutes"></span>:<span id="seconds"></span>
+        </span>
+    </div>
 
     {% if timer_message %}
     <p>
@@ -35,47 +30,12 @@
     </p>
 </div>
 
-<<<<<<< HEAD
-    <script type="text/javascript">
-        $(function() {
-            var currentDate = new Date();
-            var milliseconds = {{ time_limit_in_seconds }}*1000;
-            $('div#clock').countdown(currentDate.valueOf() + milliseconds, function(event) {
-
-                switch(event.type) {
-                    case "seconds":
-                    case "minutes":
-                    case "hours":
-                    case "days":
-                    case "weeks":
-                    case "daysLeft":
-                        $(this).find('span#'+event.type).html(event.value);
-                        break;
-                    case "finished":
-                        $('#time_out_message').show();
-                        $('#{{ form_element_id }}').submit();
-                        break;
-                }
-
-                if (event.lasting.hours == 0) {
-                    if (event.lasting.minutes <= 2) {
-                        var alert_class;
-                        if (event.lasting.minutes == 0 && event.lasting.seconds < 30) {
-                            alert_class = 'alert-danger';
-                        }
-                        else {
-                            alert_class = 'alert-warning';
-                            $('#static-time-limit-message').hide();
-                            $('#clock').show(duration=0);
-                        }
-                        $('div#clock').attr('class', 'alert ' + alert_class);
-=======
 <script type="text/javascript" src="{% static 'ptree/js/jquery.countdown.js' %}"></script>
 
 <script type="text/javascript">
     $(function() {
         var currentDate = new Date();
-        var milliseconds = {{ time_limit_seconds }}*1000;
+        var milliseconds = {{ time_limit_in_seconds }}*1000;
         $('div#clock').countdown(currentDate.valueOf() + milliseconds, function(event) {
 
             switch(event.type) {
@@ -88,6 +48,7 @@
                     $(this).find('span#'+event.type).html(event.value);
                     break;
                 case "finished":
+                    $('#time_out_message').show();
                     $('#{{ form_element_id }}').submit();
                     break;
             }
@@ -100,7 +61,8 @@
                     }
                     else {
                         alert_class = 'alert-warning';
->>>>>>> 4b2b9eda
+                        $('#static-time-limit-message').hide();
+                        $('#clock').show(duration=0);
                     }
                     $('div#clock').attr('class', 'alert ' + alert_class);
                 }
