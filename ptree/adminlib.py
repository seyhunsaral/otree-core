from collections import OrderedDict
from django.contrib import admin
from django.conf.urls import patterns
from django.shortcuts import render_to_response
from django.core.urlresolvers import reverse
import django.db.models.options
import django.db.models.fields.related
import ptree.constants
from django.http import HttpResponse, HttpResponseBadRequest
from django.contrib.staticfiles.templatetags.staticfiles import static as static_template_tag
import ptree.session.models
from ptree.common import currency

def new_tab_link(url, label):
    return '<a href="{}" target="_blank">{}</a>'.format(url, label)

def start_urls_for_experiment(experiment, request):
    if request.GET.get(ptree.constants.experimenter_access_code) != experiment.experimenter_access_code:
        return HttpResponseBadRequest('{} parameter missing or incorrect'.format(ptree.constants.experimenter_access_code))
    participants = experiment.participants()
    urls = [request.build_absolute_uri(participant.start_url()) for participant in participants]
    return HttpResponse('\n'.join(urls), content_type="text/plain")

def remove_duplicates(lst):
    return list(OrderedDict.fromkeys(lst))

def get_list_display(ModelName, readonly_fields, first_fields, exclude_fields):
    all_field_names = [field.name for field in ModelName._meta.fields if field.name not in exclude_fields]


    # make sure they're actually in the model.
    #first_fields = [f for f in first_fields if f in all_field_names]

    list_display = first_fields + readonly_fields + all_field_names
    return _add_links_for_foreign_keys(ModelName, remove_duplicates(list_display))

def get_readonly_fields(fields_common_to_all_models, fields_specific_to_this_subclass):
    return remove_duplicates(fields_common_to_all_models + fields_specific_to_this_subclass)

class FieldLinkToForeignKey:
    def __init__(self, list_display_field):
        self.list_display_field = list_display_field

    @property
    def __name__(self):
        return self.list_display_field

    def __repr__(self):
        return self.list_display_field

    def __str__(self):
        return self.list_display_field

    def __call__(self, instance):
        object = getattr(instance, self.list_display_field)
        if object is None:
            return "(None)"
        else:
            url = reverse('admin:%s_%s_change' %(object._meta.app_label,  object._meta.module_name),  
                            args=[object.id])
            return '<a href="%s">%s</a>' % (url, object.pk)

    @property
    def allow_tags(self):
        return True

def _add_links_for_foreign_keys(model, list_display_fields):
    
    result = []
    for list_display_field in list_display_fields:
        if hasattr(model, list_display_field):
            try:
                if isinstance(model._meta.get_field(list_display_field), 
                              django.db.models.fields.related.ForeignKey):
                    result.append(FieldLinkToForeignKey(list_display_field))
                    continue
            except django.db.models.options.FieldDoesNotExist:
                pass
        result.append(list_display_field)
    return result

def get_participant_readonly_fields(fields_specific_to_this_subclass):
    return get_readonly_fields(['name',
                                'link',
                                'bonus_display',
                                'progress'],
                               fields_specific_to_this_subclass)

def get_participant_list_display(Participant, readonly_fields, first_fields=None):
    first_fields = ['name',
                    'session',
                    'experiment',
                    'treatment',
                    'match',
                    'visited',
                    'progress'] + (first_fields or [])
    exclude_fields = ['id',
                      'code',
                      'index_in_sequence_of_views',
                      'me_in_previous_experiment_content_type',
                      'me_in_previous_experiment_object_id',
                      'me_in_next_experiment_content_type',
                      'me_in_next_experiment_object_id',
                      'session_participant',
                      ]

    return get_list_display(Participant, readonly_fields, first_fields, exclude_fields)

def get_match_readonly_fields(fields_specific_to_this_subclass):
    return get_readonly_fields([], fields_specific_to_this_subclass)

def get_match_list_display(Match, readonly_fields, first_fields=None):
    first_fields = ['id',
                    'session',
                    'experiment',
                    'treatment'] + (first_fields or [])
    fields_to_exclude = []
    return get_list_display(Match, readonly_fields, first_fields, fields_to_exclude)

def get_treatment_readonly_fields(fields_specific_to_this_subclass):
    return get_readonly_fields(['link'], fields_specific_to_this_subclass)

def get_treatment_list_display(Treatment, readonly_fields, first_fields=None):
    first_fields = ['name',
                    'session',
                    'experiment'] + (first_fields or [])
    fields_to_exclude = ['id', 'label']
    return get_list_display(Treatment, readonly_fields, first_fields, fields_to_exclude)

def get_experiment_readonly_fields(fields_specific_to_this_subclass):
    return get_readonly_fields(['experimenter_input_link'], fields_specific_to_this_subclass)

def get_experiment_list_display(Experiment, readonly_fields, first_fields=None):
    first_fields = ['name', 'session'] + (first_fields or [])
    fields_to_exclude = ['id',
                         'label',
                         'session_access_code',
                         'next_experiment_content_type',
                         'next_experiment_object_id',
                         'next_experiment',
                         'previous_experiment_content_type',
                         'previous_experiment_object_id',
                         'previous_experiment',
                         'experimenter_access_code',
                         ]
    return get_list_display(Experiment, readonly_fields, first_fields, fields_to_exclude)

def get_session_readonly_fields(fields_specific_to_this_subclass):
    return get_readonly_fields(['time_started',
                                'experiment_names',
                                'start_urls_link',
                                'global_start_link',
                                'mturk_snippet_link',
                                'payments_link'], fields_specific_to_this_subclass)

def get_session_list_display(Session, readonly_fields, first_fields=None):
    first_fields = ['name'] + (first_fields or [])
    fields_to_exclude = ['id',
                         'label',
                         'first_experiment_content_type',
                         'first_experiment_object_id',
                         'first_experiment']
    return get_list_display(Session, readonly_fields, first_fields, fields_to_exclude)

def get_session_participant_readonly_fields(fields_specific_to_this_subclass):
    return get_readonly_fields(['bonus_display',
                                'start_link',
                                'progress'], fields_specific_to_this_subclass)

def get_session_participant_list_display(Participant, readonly_fields, first_fields=None):
    first_fields = ['name', 'progress'] + (first_fields or [])
    fields_to_exclude = ['id',
                         'index_in_session',
                         'label',
                         'me_in_first_experiment_content_type',
                         'me_in_first_experiment_object_id']

    return get_list_display(Participant, readonly_fields, first_fields, fields_to_exclude)


class NonHiddenSequenceOfExperimentsListFilter(admin.SimpleListFilter):
    title = "sequence of experiments"

    parameter_name = "sequence_of_experiments"

    def lookups(self, request, model_admin):
        """
        Returns a list of tuples. The first element in each
        tuple is the coded value for the option that will
        appear in the URL query. The second element is the
        human-readable name for the option that will appear
        in the right sidebar.
        """
        return [(sequence_of_experiment.id, sequence_of_experiment.id) for sequence_of_experiment 
                in ptree.sequence_of_experiments.models.SequenceOfExperiments.objects.filter(hidden=False)]

    def queryset(self, request, queryset):
        """
        Returns the filtered queryset based on the value
        provided in the query string and retrievable via
        `self.value()`.
        """
        if self.value() is not None:
            return queryset.filter(sequence_of_experiments__pk=self.value())
        else:
            return queryset

class ParticipantAdmin(admin.ModelAdmin):
    change_list_template = "admin/ptree_change_list.html"


    def link(self, instance):
        url = instance.start_url()
        return new_tab_link(url, 'Link')

    link.short_description = "Start link"
    link.allow_tags = True
<<<<<<< HEAD
    list_filter = ['session', 'experiment', 'treatment', 'match']
=======
    list_filter = [NonHiddenSequenceOfExperimentsListFilter, 'experiment', 'treatment', 'match']
>>>>>>> 8ced3e11
    list_per_page = 30

    def queryset(self, request):
        qs = super(ParticipantAdmin, self).queryset(request)
        return qs.filter(sequence_of_experiments__hidden=False)


class MatchAdmin(admin.ModelAdmin):
    change_list_template = "admin/ptree_change_list.html"

<<<<<<< HEAD
    list_filter = ['session', 'experiment', 'treatment']
=======
    list_filter = [NonHiddenSequenceOfExperimentsListFilter, 'experiment', 'treatment']
>>>>>>> 8ced3e11
    list_per_page = 30

    def queryset(self, request):
        qs = super(MatchAdmin, self).queryset(request)
        return qs.filter(sequence_of_experiments__hidden=False)


class TreatmentAdmin(admin.ModelAdmin):
    change_list_template = "admin/ptree_change_list.html"

    def link(self, instance):
        if instance.experiment.session.preassign_matches:
            return 'Not available (--preassign-matches was set)'
        url = instance.start_url()
        return new_tab_link(url, 'Link')

    link.short_description = "Demo link"
    link.allow_tags = True
<<<<<<< HEAD
    list_filter = ['session', 'experiment']
=======
    list_filter = [NonHiddenSequenceOfExperimentsListFilter, 'experiment']

    def queryset(self, request):
        qs = super(TreatmentAdmin, self).queryset(request)
        return qs.filter(sequence_of_experiments__hidden=False)

>>>>>>> 8ced3e11

class ExperimentAdmin(admin.ModelAdmin):
    change_list_template = "admin/ptree_change_list.html"

    def experimenter_input_link(self, instance):
        url = instance.experimenter_input_url()
        return new_tab_link(url, 'Link')

    def queryset(self, request):
        qs = super(ExperimentAdmin, self).queryset(request)
        return qs.filter(sequence_of_experiments__hidden=False)

    experimenter_input_link.short_description = 'Link for experimenter input during gameplay'
    experimenter_input_link.allow_tags = True
<<<<<<< HEAD
    list_filter = ['session']
=======
    list_filter = [NonHiddenSequenceOfExperimentsListFilter]

    def queryset(self, request):
        qs = super(ExperimentAdmin, self).queryset(request)
        return qs.filter(sequence_of_experiments__hidden=False)

>>>>>>> 8ced3e11

class ParticipantInSessionAdmin(admin.ModelAdmin):
    change_list_template = "admin/ptree_change_list.html"

    list_filter = ['session']

    readonly_fields = get_session_participant_readonly_fields([])
    list_display = get_session_participant_list_display(ptree.session.models.SessionParticipant,
                                                                           readonly_fields=readonly_fields)

    def start_link(self, instance):
        url = instance.start_url()
        return new_tab_link(url, 'Link')
    start_link.allow_tags = True



class SessionAdmin(admin.ModelAdmin):
    change_list_template = "admin/ptree_change_list.html"

    def get_urls(self):
        urls = super(SessionAdmin, self).get_urls()
        my_urls = patterns('',
            (r'^(?P<pk>\d+)/payments/$', self.admin_site.admin_view(self.payments)),
            (r'^(?P<pk>\d+)/mturk_snippet/$', self.admin_site.admin_view(self.mturk_snippet)),
            (r'^(?P<pk>\d+)/start_urls/$', self.start_urls),
        )
        return my_urls + urls

    def start_urls(self, request, pk):
        session = self.model.objects.get(pk=pk)

        if request.GET.get(ptree.constants.experimenter_access_code) != session.experimenter_access_code:
            return HttpResponseBadRequest('{} parameter missing or incorrect'.format(ptree.constants.experimenter_access_code))
        participants = session.participants()
        urls = [request.build_absolute_uri(participant.start_url()) for participant in participants]
        return HttpResponse('\n'.join(urls), content_type="text/plain")

    def start_urls_link(self, instance):
        if not instance.first_experiment:
            return 'No experiments in sequence'
        return new_tab_link('{}/start_urls/?{}={}'.format(instance.pk,
                                                          ptree.constants.experimenter_access_code,
                                                          instance.experimenter_access_code), 'Link')

    start_urls_link.short_description = 'Start URLs'
    start_urls_link.allow_tags = True

    def mturk_snippet(self, request, pk):
        session = self.model.objects.get(pk=pk)
        experiment = session.first_experiment
        hit_page_js_url = request.build_absolute_uri(static_template_tag('ptree/js/mturk_hit_page.js'))
        experiment_url = request.build_absolute_uri(experiment.start_url())
        return render_to_response('admin/MTurkSnippet.html',
                                  {'hit_page_js_url': hit_page_js_url,
                                   'experiment_url': experiment_url,},
                                  content_type='text/plain')

    def mturk_snippet_link(self, instance):
        if not instance.first_experiment:
            return 'No experiments in sequence'
        if instance.is_for_mturk:
            return new_tab_link('{}/mturk_snippet/'.format(instance.pk), 'Link')
        else:
            return 'N/A (is_for_mturk = False)'

    mturk_snippet_link.allow_tags = True
    mturk_snippet_link.short_description = "HTML snippet for MTurk HIT page"

    def global_start_link(self, instance):
        if instance.is_for_mturk:
            return 'N/A (is_for_mturk = True)'
        if not instance.first_experiment:
            return 'No experiments in sequence'
        else:
            url = instance.start_url()
            return new_tab_link(url, 'Link')

    global_start_link.allow_tags = True
    global_start_link.short_description = "Global start URL (only if you can't use regular start URLs)"

    def payments(self, request, pk):
        session = self.model.objects.get(pk=pk)
        participants = session.participants()
        total_payments = sum(participant.total_pay() or 0 for participant in session.participants())

        # order by label if they are numbers. or should we always order by label?


        return render_to_response('admin/Payments.html',
                                  {'participants': participants,
                                  'total_payments': currency(total_payments),
                                  'session_code': session.code,
                                  'session_name': session,
                                  'base_pay': currency(session.base_pay),
                                  })

    def payments_link(self, instance):
        if instance.payments_file_is_ready():
            link_text = 'Ready'
        else:
            link_text = 'Incomplete'
        return new_tab_link('{}/payments/'.format(instance.pk), link_text)

    payments_link.short_description = "Payments page"
    payments_link.allow_tags = True

    readonly_fields = get_session_readonly_fields([])
    list_display = get_session_list_display(ptree.session.models.Session,
                                        readonly_fields=readonly_fields)

    list_editable = ['hidden']



<|MERGE_RESOLUTION|>--- conflicted
+++ resolved
@@ -154,7 +154,7 @@
                                 'payments_link'], fields_specific_to_this_subclass)
 
 def get_session_list_display(Session, readonly_fields, first_fields=None):
-    first_fields = ['name'] + (first_fields or [])
+    first_fields = ['name', 'hidden'] + (first_fields or [])
     fields_to_exclude = ['id',
                          'label',
                          'first_experiment_content_type',
@@ -178,10 +178,10 @@
     return get_list_display(Participant, readonly_fields, first_fields, fields_to_exclude)
 
 
-class NonHiddenSequenceOfExperimentsListFilter(admin.SimpleListFilter):
-    title = "sequence of experiments"
-
-    parameter_name = "sequence_of_experiments"
+class NonHiddenSessionListFilter(admin.SimpleListFilter):
+    title = "session"
+
+    parameter_name = "session"
 
     def lookups(self, request, model_admin):
         """
@@ -191,8 +191,8 @@
         human-readable name for the option that will appear
         in the right sidebar.
         """
-        return [(sequence_of_experiment.id, sequence_of_experiment.id) for sequence_of_experiment 
-                in ptree.sequence_of_experiments.models.SequenceOfExperiments.objects.filter(hidden=False)]
+        return [(session.id, session.id) for session
+                in ptree.session.models.Session.objects.filter(hidden=False)]
 
     def queryset(self, request, queryset):
         """
@@ -201,7 +201,7 @@
         `self.value()`.
         """
         if self.value() is not None:
-            return queryset.filter(sequence_of_experiments__pk=self.value())
+            return queryset.filter(session__pk=self.value())
         else:
             return queryset
 
@@ -215,31 +215,23 @@
 
     link.short_description = "Start link"
     link.allow_tags = True
-<<<<<<< HEAD
-    list_filter = ['session', 'experiment', 'treatment', 'match']
-=======
-    list_filter = [NonHiddenSequenceOfExperimentsListFilter, 'experiment', 'treatment', 'match']
->>>>>>> 8ced3e11
+    list_filter = [NonHiddenSessionListFilter, 'experiment', 'treatment', 'match']
     list_per_page = 30
 
     def queryset(self, request):
         qs = super(ParticipantAdmin, self).queryset(request)
-        return qs.filter(sequence_of_experiments__hidden=False)
+        return qs.filter(session__hidden=False)
 
 
 class MatchAdmin(admin.ModelAdmin):
     change_list_template = "admin/ptree_change_list.html"
 
-<<<<<<< HEAD
-    list_filter = ['session', 'experiment', 'treatment']
-=======
-    list_filter = [NonHiddenSequenceOfExperimentsListFilter, 'experiment', 'treatment']
->>>>>>> 8ced3e11
+    list_filter = [NonHiddenSessionListFilter, 'experiment', 'treatment']
     list_per_page = 30
 
     def queryset(self, request):
         qs = super(MatchAdmin, self).queryset(request)
-        return qs.filter(sequence_of_experiments__hidden=False)
+        return qs.filter(session__hidden=False)
 
 
 class TreatmentAdmin(admin.ModelAdmin):
@@ -253,16 +245,12 @@
 
     link.short_description = "Demo link"
     link.allow_tags = True
-<<<<<<< HEAD
-    list_filter = ['session', 'experiment']
-=======
-    list_filter = [NonHiddenSequenceOfExperimentsListFilter, 'experiment']
+    list_filter = [NonHiddenSessionListFilter, 'experiment']
 
     def queryset(self, request):
         qs = super(TreatmentAdmin, self).queryset(request)
-        return qs.filter(sequence_of_experiments__hidden=False)
-
->>>>>>> 8ced3e11
+        return qs.filter(session__hidden=False)
+
 
 class ExperimentAdmin(admin.ModelAdmin):
     change_list_template = "admin/ptree_change_list.html"
@@ -273,20 +261,11 @@
 
     def queryset(self, request):
         qs = super(ExperimentAdmin, self).queryset(request)
-        return qs.filter(sequence_of_experiments__hidden=False)
+        return qs.filter(session__hidden=False)
 
     experimenter_input_link.short_description = 'Link for experimenter input during gameplay'
     experimenter_input_link.allow_tags = True
-<<<<<<< HEAD
-    list_filter = ['session']
-=======
-    list_filter = [NonHiddenSequenceOfExperimentsListFilter]
-
-    def queryset(self, request):
-        qs = super(ExperimentAdmin, self).queryset(request)
-        return qs.filter(sequence_of_experiments__hidden=False)
-
->>>>>>> 8ced3e11
+    list_filter = [NonHiddenSessionListFilter]
 
 class ParticipantInSessionAdmin(admin.ModelAdmin):
     change_list_template = "admin/ptree_change_list.html"
