--- conflicted
+++ resolved
@@ -4,8 +4,6 @@
 from django.template import defaultfilters
 import random
 from django.conf import settings
-from django.contrib.contenttypes import generic
-from django.contrib.contenttypes.models import ContentType
 
 class BaseExperiment(models.Model):
     """
@@ -18,8 +16,6 @@
     payment_was_sent = models.BooleanField(verbose_name='Payment was sent', default=False)
     experimenter_access_code = common.RandomCharField(length=8)
 
-<<<<<<< HEAD
-=======
     next_experiment_content_type = models.ForeignKey(ContentType,
                                                      null=True,
                                                      related_name = '%(app_label)s_%(class)s')
@@ -33,7 +29,6 @@
     def is_last_experiment(self):
         return not self.next_experiment
 
->>>>>>> b856d386
     def unicode(self):
         """Define this because Django-Inspect-Model (django-inspect-model.rtfd.org/en/latest/#usage)
         doesn't recognize the __unicode__ method, and Django-data-exports relies on this."""
@@ -44,10 +39,6 @@
     def __unicode__(self):
         return self.unicode()
 
-<<<<<<< HEAD
-
-=======
->>>>>>> b856d386
     def experimenter_input_url(self):
         return '/{}/ExperimenterLaunch/?{}={}&{}={}'.format(self.url_base,
                                                           constants.experiment_code,
