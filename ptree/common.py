--- conflicted
+++ resolved
@@ -10,16 +10,23 @@
 import babel.numbers
 from django.conf import settings
 from decimal import Decimal
+import urllib
+import urlparse
+
+
+def add_params_to_url(url, params):
+    url_parts = list(urlparse.urlparse(url))
+    query = dict(urlparse.parse_qsl(url_parts[4]))
+    query.update(params)
+    url_parts[4] = urllib.urlencode(query)
+    return urlparse.urlunparse(url_parts)
 
 def id_label_name(id, label):
     if label:
         return '{} (label: {})'.format(id, label)
     return '{}'.format(id)
 
-<<<<<<< HEAD
-
-=======
->>>>>>> 71344614
+
 def currency(value):
     """Takes in a number of cents (int) and returns a formatted currency amount.
     """
@@ -37,7 +44,7 @@
     if request.GET.get(ptree.constants.experimenter_access_code) != experiment.experimenter_access_code:
         return HttpResponseBadRequest('{} parameter missing or incorrect'.format(ptree.constants.experimenter_access_code))
     participants = experiment.participants()
-    urls = [request.build_absolute_uri(participant.start_url() + '&external_id={}'.format(i+1)) for i, participant in enumerate(participants)]
+    urls = [request.build_absolute_uri(participant.start_url()) for participant in participants]
     return HttpResponse('\n'.join(urls), content_type="text/plain")
 
 def remove_duplicates(lst):
@@ -132,6 +139,7 @@
 class ParticipantAdmin(admin.ModelAdmin):
     change_list_template = "admin/ptree_change_list.html"
 
+
     def link(self, instance):
         url = instance.start_url()
         return new_tab_link(url, 'Link')
@@ -142,14 +150,11 @@
     list_per_page = 30
 
 class MatchAdmin(admin.ModelAdmin):
-<<<<<<< HEAD
+    change_list_template = "admin/ptree_change_list.html"
+
+    list_filter = ['treatment', 'experiment']
     list_filter = ['experiment', 'treatment']
     list_per_page = 10
-=======
-    change_list_template = "admin/ptree_change_list.html"
-
-    list_filter = ['treatment', 'experiment']
->>>>>>> 71344614
 
 class TreatmentAdmin(admin.ModelAdmin):
     change_list_template = "admin/ptree_change_list.html"
@@ -163,7 +168,6 @@
     link.short_description = "Demo link"
     link.allow_tags = True
     list_filter = ['experiment']
-    list_per_page = 10
 
 class ExperimentAdmin(admin.ModelAdmin):
     change_list_template = "admin/ptree_change_list.html"
@@ -174,7 +178,6 @@
 
     experimenter_input_link.short_description = 'Link for experimenter input during gameplay'
     experimenter_input_link.allow_tags = True
-    list_per_page = 10
 
 class ParticipantInSequenceOfExperimentsAdmin(admin.ModelAdmin):
     change_list_template = "admin/ptree_change_list.html"
@@ -207,7 +210,15 @@
 
     def start_urls(self, request, pk):
         sequence_of_experiments = self.model.objects.get(pk=pk)
-        return start_urls_for_experiment(sequence_of_experiments.first_experiment, request)
+
+        if request.GET.get(ptree.constants.experimenter_access_code) != sequence_of_experiments.experimenter_access_code:
+            return HttpResponseBadRequest('{} parameter missing or incorrect'.format(ptree.constants.experimenter_access_code))
+        participants = sequence_of_experiments.participants()
+        urls = [request.build_absolute_uri(participant.start_url()) for participant in participants]
+        return HttpResponse('\n'.join(urls), content_type="text/plain")
+
+
+
 
     def start_urls_link(self, instance):
         experiment = instance.first_experiment
