from collections import OrderedDict
from django.contrib import admin
from django.conf.urls import patterns
from django.shortcuts import render_to_response
import ptree.constants
from django.http import HttpResponse, HttpResponseBadRequest
from urlparse import urljoin
import datetime
from django.contrib.staticfiles.templatetags.staticfiles import static as static_template_tag
import ptree.stuff.models
from collections import defaultdict

def new_tab_link(url, label):
    return '<a href="{}" target="_blank">{}</a>'.format(url, label)

def start_urls_for_experiment(experiment, request):
    if request.GET.get(ptree.constants.experimenter_access_code) != experiment.experimenter_access_code:
        return HttpResponseBadRequest('{} parameter missing or incorrect'.format(ptree.constants.experimenter_access_code))
    participants = experiment.participants()
    urls = [request.build_absolute_uri(participant.start_url()) for participant in participants]
    return HttpResponse('\n'.join(urls), content_type="text/plain")

def remove_duplicates(lst):
    return list(OrderedDict.fromkeys(lst))

def get_list_display(ModelName, readonly_fields, first_fields):
    all_field_names = [field.name for field in ModelName._meta.fields]


    # make sure they're actually in the model.
    #first_fields = [f for f in first_fields if f in all_field_names]

    list_display = first_fields + readonly_fields + all_field_names
    return remove_duplicates(list_display)

def get_readonly_fields(fields_common_to_all_models, fields_specific_to_this_subclass):
    return remove_duplicates(fields_common_to_all_models + fields_specific_to_this_subclass)

def get_participant_readonly_fields(fields_specific_to_this_subclass):
    return get_readonly_fields(['link', 'bonus_display'], fields_specific_to_this_subclass)

def get_participant_list_display(Participant, readonly_fields, first_fields=None):
    first_fields = ['id', 'experiment', 'treatment', 'match', 'has_visited'] + (first_fields or [])
    return get_list_display(Participant, readonly_fields, first_fields)

def get_match_readonly_fields(fields_specific_to_this_subclass):
    return get_readonly_fields([], fields_specific_to_this_subclass)

def get_match_list_display(Match, readonly_fields, first_fields=None):
    first_fields = ['id', 'experiment', 'treatment', 'time_started'] + (first_fields or [])
    return get_list_display(Match, readonly_fields, first_fields)

def get_treatment_readonly_fields(fields_specific_to_this_subclass):
    return get_readonly_fields(['link'], fields_specific_to_this_subclass)

def get_treatment_list_display(Treatment, readonly_fields, first_fields=None):
    first_fields = ['unicode', 'experiment'] + (first_fields or [])
    return get_list_display(Treatment, readonly_fields, first_fields)

def get_experiment_readonly_fields(fields_specific_to_this_subclass):
    return get_readonly_fields(['start_urls_link', 'mturk_snippet_link', 'global_start_link', 'experimenter_input_link', 'payments_link'], fields_specific_to_this_subclass)

def get_experiment_list_display(Experiment, readonly_fields, first_fields=None):
    first_fields = ['unicode'] + (first_fields or [])
    return get_list_display(Experiment, readonly_fields, first_fields)

def get_sequence_of_experiments_readonly_fields(fields_specific_to_this_subclass):
    return get_readonly_fields(['start_urls_link', 'payments_link'], fields_specific_to_this_subclass)

def get_sequence_of_experiments_list_display(SequenceOfExperiments, readonly_fields, first_fields=None):
    first_fields = ['unicode'] + (first_fields or [])
    return get_list_display(SequenceOfExperiments, readonly_fields, first_fields)


class ParticipantAdmin(admin.ModelAdmin):


    def link(self, instance):
        url = instance.start_url()
        return new_tab_link(url, 'Link')

    link.short_description = "Participant link"
    link.allow_tags = True
    list_filter = ['match', 'treatment', 'experiment']

class MatchAdmin(admin.ModelAdmin):
    list_filter = ['treatment', 'experiment']

class TreatmentAdmin(admin.ModelAdmin):
    def link(self, instance):
        url = instance.start_url()
        return new_tab_link(url, 'Link')

    link.short_description = "Demo link"
    link.allow_tags = True
    list_filter = ['experiment']

class ExperimentAdmin(admin.ModelAdmin):
    def global_start_link(self, instance):
        if instance.is_for_mturk:
            return 'N/A (is_for_mturk = True)'
        else:
            url = instance.start_url()
            return new_tab_link(url, 'Link')

    global_start_link.allow_tags = True
    global_start_link.short_description = "Global start URL (only if you can't use regular start URLs)"

    def mturk_snippet_link(self, instance):
        if instance.is_for_mturk:
            return new_tab_link('{}/mturk_snippet/'.format(instance.pk), 'Link')
        else:
            return 'N/A (is_for_mturk = False)'

    mturk_snippet_link.allow_tags = True
    mturk_snippet_link.short_description = "HTML snippet for MTurk HIT page"


    def payments_link(self, instance):
        return new_tab_link('{}/payments/'.format(instance.pk), 'Link')

    payments_link.short_description = "Payments page"
    payments_link.allow_tags = True

    def start_urls_link(self, instance):
        return new_tab_link('{}/start_urls/?{}={}'.format(instance.pk,
                                                          ptree.constants.experimenter_access_code,
                                                          instance.experimenter_access_code), 'Link')

    start_urls_link.short_description = 'Start URLs'
    start_urls_link.allow_tags = True

    def experimenter_input_link(self, instance):
        url = instance.experimenter_input_url()
        return new_tab_link(url, 'Link')

    experimenter_input_link.short_description = 'Link for experimenter input during gameplay'
    experimenter_input_link.allow_tags = True

    def get_urls(self):
        urls = super(ExperimentAdmin, self).get_urls()
        my_urls = patterns('',
            (r'^(?P<pk>\d+)/payments/$', self.admin_site.admin_view(self.payments)),
            (r'^(?P<pk>\d+)/start_urls/$', self.start_urls),
            (r'^(?P<pk>\d+)/mturk_snippet/$', self.admin_site.admin_view(self.mturk_snippet))
        )
        return my_urls + urls

    def start_urls(self, request, pk):
        experiment = self.model.objects.get(pk=pk)
        return start_urls_for_experiment(experiment, request)


    def mturk_snippet(self, request, pk):
        experiment = self.model.objects.get(pk=pk)
        hit_page_js_url = request.build_absolute_uri(static_template_tag('ptree/js/mturk_hit_page.js'))
        experiment_url = request.build_absolute_uri(experiment.start_url())
        return render_to_response('admin/MTurkSnippet.html',
                                  {'hit_page_js_url': hit_page_js_url,
                                   'experiment_url': experiment_url,},
                                  content_type='text/plain')

    def payments(self, request, pk):
        experiment = self.model.objects.get(pk=pk)
        participants = experiment.participants().order_by('external_id', 'code')
        return render_to_response('admin/Payments.html',
                                  {'app_name': experiment._meta.app_label,
                                   'experiment_name': experiment.name,
                                   'experiment_code': experiment.code,
                                   'participants': participants,
                                   'total_payments': sum(p.total_pay() for p in participants if p.total_pay())})

class ParticipantInSequenceOfExperiments(object):
    def __init__(self, external_id, total_pay):
        self.external_id = external_id
        self.total_pay = total_pay

class SequenceOfExperimentsAdmin(admin.ModelAdmin):

    def get_urls(self):
        urls = super(SequenceOfExperimentsAdmin, self).get_urls()
        my_urls = patterns('',
            (r'^(?P<pk>\d+)/payments/$', self.admin_site.admin_view(self.payments)),
            (r'^(?P<pk>\d+)/start_urls/$', self.start_urls),
        )
        return my_urls + urls

<<<<<<< HEAD

    # make sure they're actually in the model.
    #first_fields = [f for f in first_fields if f in all_field_names]
=======
>>>>>>> b856d386

    def start_urls(self, request, pk):
        sequence_of_experiments = self.model.objects.get(pk=pk)
        return start_urls_for_experiment(sequence_of_experiments.first_experiment, request)

    def payments(self, request, pk):
        sequence_of_experiments = self.model.objects.get(pk=pk)

        payments = defaultdict(int)

<<<<<<< HEAD
def get_participant_list_display(Participant, readonly_fields, first_fields=None):
    first_fields = ['id', 'experiment', 'treatment', 'match', 'has_visited'] + (first_fields or [])
    return get_list_display(Participant, readonly_fields, first_fields)
=======
        experiment = sequence_of_experiments.first_experiment
>>>>>>> b856d386

        while True:
            for participant in experiment.participants():
                payments[participant.external_id] += participant.total_pay()
            experiment = experiment.next_experiment
            if not experiment:
                break

<<<<<<< HEAD
def get_match_list_display(Match, readonly_fields, first_fields=None):
    first_fields = ['id', 'experiment', 'treatment', 'time_started'] + (first_fields or [])
    return get_list_display(Match, readonly_fields, first_fields)
=======
        total_payments = 0
        participants = []
        for k,v in OrderedDict(payments).items():
            total_payments += v
            participants.append(ParticipantInSequenceOfExperiments(k, v))
>>>>>>> b856d386

        return render_to_response('admin/PaymentsForSequenceOfExperiments.html',
                                  {'participants': participants,
                                  'total_payments': total_payments,
                                  'sequence_of_experiments_code': sequence_of_experiments.code,
                                  'sequence_of_experiments_name': sequence_of_experiments.name,
                                  })

<<<<<<< HEAD
def get_treatment_list_display(Treatment, readonly_fields, first_fields=None):
    first_fields = ['unicode', 'experiment'] + (first_fields or [])
    return get_list_display(Treatment, readonly_fields, first_fields)
=======
    def payments_link(self, instance):
        return new_tab_link('{}/payments/'.format(instance.pk), 'Link')
>>>>>>> b856d386

    payments_link.short_description = "Payments page"
    payments_link.allow_tags = True

<<<<<<< HEAD
def get_experiment_list_display(Experiment, readonly_fields, first_fields=None):
    first_fields = ['unicode'] + (first_fields or [])
    return get_list_display(Experiment, readonly_fields, first_fields)
=======
    def start_urls_link(self, instance):
        experiment = instance.first_experiment
        return new_tab_link('{}/start_urls/?{}={}'.format(instance.pk,
                                                          ptree.constants.experimenter_access_code,
                                                          experiment.experimenter_access_code), 'Link')

    start_urls_link.short_description = 'Start URLs'
    start_urls_link.allow_tags = True

    readonly_fields = get_sequence_of_experiments_readonly_fields([])
    list_display = get_sequence_of_experiments_list_display(ptree.stuff.models.SequenceOfExperiments,
                                                          readonly_fields=readonly_fields)


def create_sequence_of_experiments(experiments, name):
    seq = ptree.stuff.models.SequenceOfExperiments(name = name)
    seq.add_experiments(experiments)
>>>>>>> b856d386
<|MERGE_RESOLUTION|>--- conflicted
+++ resolved
@@ -185,12 +185,6 @@
         )
         return my_urls + urls
 
-<<<<<<< HEAD
-
-    # make sure they're actually in the model.
-    #first_fields = [f for f in first_fields if f in all_field_names]
-=======
->>>>>>> b856d386
 
     def start_urls(self, request, pk):
         sequence_of_experiments = self.model.objects.get(pk=pk)
@@ -201,13 +195,7 @@
 
         payments = defaultdict(int)
 
-<<<<<<< HEAD
-def get_participant_list_display(Participant, readonly_fields, first_fields=None):
-    first_fields = ['id', 'experiment', 'treatment', 'match', 'has_visited'] + (first_fields or [])
-    return get_list_display(Participant, readonly_fields, first_fields)
-=======
         experiment = sequence_of_experiments.first_experiment
->>>>>>> b856d386
 
         while True:
             for participant in experiment.participants():
@@ -216,17 +204,11 @@
             if not experiment:
                 break
 
-<<<<<<< HEAD
-def get_match_list_display(Match, readonly_fields, first_fields=None):
-    first_fields = ['id', 'experiment', 'treatment', 'time_started'] + (first_fields or [])
-    return get_list_display(Match, readonly_fields, first_fields)
-=======
         total_payments = 0
         participants = []
         for k,v in OrderedDict(payments).items():
             total_payments += v
             participants.append(ParticipantInSequenceOfExperiments(k, v))
->>>>>>> b856d386
 
         return render_to_response('admin/PaymentsForSequenceOfExperiments.html',
                                   {'participants': participants,
@@ -235,23 +217,12 @@
                                   'sequence_of_experiments_name': sequence_of_experiments.name,
                                   })
 
-<<<<<<< HEAD
-def get_treatment_list_display(Treatment, readonly_fields, first_fields=None):
-    first_fields = ['unicode', 'experiment'] + (first_fields or [])
-    return get_list_display(Treatment, readonly_fields, first_fields)
-=======
     def payments_link(self, instance):
         return new_tab_link('{}/payments/'.format(instance.pk), 'Link')
->>>>>>> b856d386
 
     payments_link.short_description = "Payments page"
     payments_link.allow_tags = True
 
-<<<<<<< HEAD
-def get_experiment_list_display(Experiment, readonly_fields, first_fields=None):
-    first_fields = ['unicode'] + (first_fields or [])
-    return get_list_display(Experiment, readonly_fields, first_fields)
-=======
     def start_urls_link(self, instance):
         experiment = instance.first_experiment
         return new_tab_link('{}/start_urls/?{}={}'.format(instance.pk,
@@ -269,4 +240,3 @@
 def create_sequence_of_experiments(experiments, name):
     seq = ptree.stuff.models.SequenceOfExperiments(name = name)
     seq.add_experiments(experiments)
->>>>>>> b856d386
