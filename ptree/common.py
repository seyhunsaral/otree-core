--- conflicted
+++ resolved
@@ -131,14 +131,9 @@
     list_per_page = 30
 
 class MatchAdmin(admin.ModelAdmin):
-<<<<<<< HEAD
     list_filter = ['experiment', 'treatment']
-    list_per_page = 10
-=======
-    change_list_template = "admin/ptree_change_list.html"
-
-    list_filter = ['treatment', 'experiment']
->>>>>>> 35b25028
+    list_per_page = 30
+    change_list_template = "admin/ptree_change_list.html"
 
 class TreatmentAdmin(admin.ModelAdmin):
     change_list_template = "admin/ptree_change_list.html"
@@ -152,7 +147,7 @@
     link.short_description = "Demo link"
     link.allow_tags = True
     list_filter = ['experiment']
-    list_per_page = 10
+    list_per_page = 30
 
 class ExperimentAdmin(admin.ModelAdmin):
     change_list_template = "admin/ptree_change_list.html"
@@ -163,7 +158,7 @@
 
     experimenter_input_link.short_description = 'Link for experimenter input during gameplay'
     experimenter_input_link.allow_tags = True
-    list_per_page = 10
+    list_per_page = 30
 
 class ParticipantInSequenceOfExperimentsAdmin(admin.ModelAdmin):
     change_list_template = "admin/ptree_change_list.html"
