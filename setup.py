--- conflicted
+++ resolved
@@ -34,11 +34,7 @@
 # allow setup.py to be run from any path
 os.chdir(os.path.normpath(os.path.join(os.path.abspath(__file__), os.pardir)))
 
-<<<<<<< HEAD
-version = '0.2.240'
-=======
 version='0.2.242'
->>>>>>> 5ed77366
 
 
 if sys.argv[-1] == 'publish':
