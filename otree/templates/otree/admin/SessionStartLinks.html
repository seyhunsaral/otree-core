--- conflicted
+++ resolved
@@ -3,10 +3,6 @@
 
 {% block content %}
 {{ block.super }}
-<<<<<<< HEAD
-
-=======
->>>>>>> 9546ea8b
     <p>There are several modes to play this session.</p>
 
     {% if fullscreen_mode_on %}
