--- conflicted
+++ resolved
@@ -18,14 +18,11 @@
 
 class RedisChannelLayer(asgi_redis.RedisChannelLayer):
 
-<<<<<<< HEAD
-=======
     # In SAL experiment, we got 503 "queue full" errors when using ~50
     # browser bots. This occurred even after i enabled multiple botworkers.
     def __init__(self, *args, capacity=1000, **kwargs):
         super(RedisChannelLayer, self).__init__(*args, capacity=capacity, **kwargs)
 
->>>>>>> e20a9bef
     def receive_many(self, channels, block=False):
         try:
             return super(RedisChannelLayer, self).receive_many(channels, block)
