
from importlib import import_module
from django.contrib.contenttypes import generic
from otree.session.models import Session, Participant
from otree.db import models
from otree.common import _players, _groups
<<<<<<< HEAD
from otree.models import subsessions, groups, players

=======

# NOTE: this imports the following submodules and then subclasses several classes
# importing is done via import_module rather than an ordinary import.
# The only reason for this is to hide the base classes from IDEs like PyCharm,
# so that those members/attributes don't show up in autocomplete,
# including all the built-in django model fields that an ordinary oTree programmer will never need or want.
# if this was a conventional Django project I wouldn't do it this way,
# but because oTree is aimed at newcomers who may need more assistance from their IDE,
# I want to try this approach out.
# this module is also a form of documentation of the public API.

subsessions = import_module('otree.models.subsessions')
groups = import_module('otree.models.groups')
players = import_module('otree.models.players')
user = import_module('otree.models.user')
>>>>>>> dfa3ef21

class BaseSubsession(subsessions.BaseSubsession):

    session = models.ForeignKey(
        Session,
        related_name = '%(app_label)s_%(class)s',
        null=True
    )

    next_subsession = generic.GenericForeignKey('_next_subsession_content_type',
                                            '_next_subsession_object_id',)

    previous_subsession = generic.GenericForeignKey('_previous_subsession_content_type',
                                            '_previous_subsession_object_id',)

    round_number = models.PositiveIntegerField(
        doc='''
        If this subsession is repeated (i.e. has multiple rounds), this field stores the position (index) of this subsession,
        among subsessions in the same app.
        For example, if a session consists of the subsessions:
        [app1, app2, app1, app1, app3]
        Then the round numbers of these subsessions would be:
        [1, 1, 2, 3, 1]
        '''
    )

    def get_groups(self, refresh_from_db=False):
        return _groups(self, refresh_from_db)

    def get_players(self, refresh_from_db=False):
        return _players(self, refresh_from_db)

    @property
    def app_name(self):
        return self._meta.app_label

    def next_round_groups(self, previous_round_groups):
        return super(BaseSubsession, self).next_round_groups(previous_round_groups)

    def previous_rounds(self):
        return super(BaseSubsession, self).previous_rounds()

    class Meta:
        abstract = True
        ordering = ['pk']

class BaseGroup(groups.BaseGroup):

    session = models.ForeignKey(
        Session,
        related_name = '%(app_label)s_%(class)s'
    )

    def get_players(self, refresh_from_db=False):
        return _players(self, refresh_from_db)

    def get_player_by_role(self, role):
        return super(BaseGroup, self).get_player_by_role(role)



    def get_player_by_id(self, index):
        return super(BaseGroup, self).get_player_by_id(index)

    class Meta:
        abstract = True
        ordering = ['pk']

class BasePlayer(players.BasePlayer):
    # starts from 1, not 0.
    id_in_group = models.PositiveIntegerField(
        null = True,
        doc="Index starting from 1. In multiplayer games, indicates whether this is player 1, player 2, etc."
    )

    payoff = models.MoneyField(
        null=True,
        doc="""The payoff the player made in this subsession"""
    )

    participant = models.ForeignKey(
        Participant,
        related_name = '%(app_label)s_%(class)s'
    )


    def me_in_previous_rounds(self):
        return super(BasePlayer, self).me_in_previous_rounds()

    def me_in_all_rounds(self):
        return super(BasePlayer, self).me_in_all_rounds()

    def get_others_in_group(self):
        return [p for p in self.group.get_players() if p != self]

    def get_others_in_subsession(self):
        return [p for p in self.subsession.get_players() if p != self]

    def get_quiz_question(self, field_name):
        return super(BasePlayer, self).get_quiz_question(field_name)

    def role(self):
        return super(BasePlayer, self).role()

    class Meta:
        abstract = True
        ordering = ['pk']<|MERGE_RESOLUTION|>--- conflicted
+++ resolved
@@ -4,10 +4,6 @@
 from otree.session.models import Session, Participant
 from otree.db import models
 from otree.common import _players, _groups
-<<<<<<< HEAD
-from otree.models import subsessions, groups, players
-
-=======
 
 # NOTE: this imports the following submodules and then subclasses several classes
 # importing is done via import_module rather than an ordinary import.
@@ -23,7 +19,6 @@
 groups = import_module('otree.models.groups')
 players = import_module('otree.models.players')
 user = import_module('otree.models.user')
->>>>>>> dfa3ef21
 
 class BaseSubsession(subsessions.BaseSubsession):
 
