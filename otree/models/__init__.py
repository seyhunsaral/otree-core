--- conflicted
+++ resolved
@@ -3,7 +3,7 @@
 from django.contrib.contenttypes import generic
 from otree.session.models import Session, Participant
 from otree.db import models
-from otree.common_internal import get_players, get_groups
+from otree.common_internal import _players, _groups
 
 # NOTE: this imports the following submodules and then subclasses several classes
 # importing is done via import_module rather than an ordinary import.
@@ -45,18 +45,11 @@
         '''
     )
 
-    def get_groups(self):
-<<<<<<< HEAD
-        return get_groups(self, refresh_from_db=False)
+    def get_groups(self, refresh_from_db=False):
+        return _groups(self, refresh_from_db)
 
-    def get_players(self):
-        return get_players(self, refresh_from_db=False)
-=======
-        return _groups(self, refresh_from_db=False)
-
-    def get_players(self):
-        return _players(self, refresh_from_db=False)
->>>>>>> ba8e693f
+    def get_players(self, refresh_from_db=False):
+        return _players(self, refresh_from_db)
 
     @property
     def app_name(self):
@@ -83,11 +76,7 @@
     )
 
     def get_players(self):
-<<<<<<< HEAD
-        return get_players(self, refresh_from_db=False)
-=======
         return _players(self, refresh_from_db=False)
->>>>>>> ba8e693f
 
     def get_player_by_role(self, role):
         return super(BaseGroup, self).get_player_by_role(role)
