#!/usr/bin/env python
# -*- coding: utf-8 -*-

from django.db.models import permalink, Sum
from django.core.urlresolvers import reverse

import otree.common_internal
from otree import constants_internal
from otree.common_internal import id_label_name, random_chars_8
from otree.common import Currency as c
from otree.db import models
from otree.models_concrete import ParticipantToPlayerLookup
from otree.models.varsmixin import ModelWithVars
<<<<<<< HEAD
import typing
=======
>>>>>>> 531480fb

class Participant(ModelWithVars):

    class Meta:
        ordering = ['pk']
        app_label = "otree"
        index_together = ['session', 'mturk_worker_id', 'mturk_assignment_id']

    session = models.ForeignKey('otree.Session')

    vars = models._JSONField(default=dict)

    label = models.CharField(
        max_length=50, null=True, doc=(
            "Label assigned by the experimenter. Can be assigned by passing a "
            "GET param called 'participant_label' to the participant's start "
            "URL"
        )
    )

    id_in_session = models.PositiveIntegerField(null=True)

    exclude_from_data_analysis = models.BooleanField(
        default=False, doc=(
            "if set to 1, the experimenter indicated that this participant's "
            "data points should be excluded from the data analysis (e.g. a "
            "problem took place during the experiment)")
    )

    time_started = models.DateTimeField(null=True)
    user_type_in_url = constants_internal.user_type_participant
    mturk_assignment_id = models.CharField(
        max_length=50, null=True)
    mturk_worker_id = models.CharField(max_length=50, null=True)

    start_order = models.PositiveIntegerField(db_index=True)

    _index_in_subsessions = models.PositiveIntegerField(default=0, null=True)

    _index_in_pages = models.PositiveIntegerField(default=0, db_index=True)

    def _id_in_session(self):
        """the human-readable version."""
        return 'P{}'.format(self.id_in_session)

    _waiting_for_ids = models.CharField(null=True, max_length=300)

    code = models.CharField(
        default=random_chars_8,
        max_length=16,
        # set non-nullable, until we make our CharField non-nullable
        null=False,
        # unique implies DB index
        unique=True,
        doc=(
            "Randomly generated unique identifier for the participant. If you "
            "would like to merge this dataset with those from another "
            "subsession in the same session, you should join on this field, "
            "which will be the same across subsessions."
        )
    )

    last_request_succeeded = models.BooleanField(
        verbose_name='Health of last server request'
    )

    visited = models.BooleanField(
        default=False, db_index=True,
        doc="""Whether this user's start URL was opened"""
    )

    ip_address = models.GenericIPAddressField(null=True)

    # stores when the page was first visited
    _last_page_timestamp = models.PositiveIntegerField(null=True)

    _last_request_timestamp = models.PositiveIntegerField(null=True)

    is_on_wait_page = models.BooleanField(default=False)

    # these are both for the admin
    # In the changelist, simply call these "page" and "app"
    _current_page_name = models.CharField(max_length=200, null=True,
                                          verbose_name='page')
    _current_app_name = models.CharField(max_length=200, null=True,
                                         verbose_name='app')

    # only to be displayed in the admin participants changelist
    _round_number = models.PositiveIntegerField(
        null=True
    )

    _current_form_page_url = models.URLField()

    _max_page_index = models.PositiveIntegerField()

    _browser_bot_finished = models.BooleanField(default=False)

    _is_bot = models.BooleanField(default=False)

    _player_lookups = None

<<<<<<< HEAD
    def player_lookup(self) -> typing.Dict:
=======
    def player_lookup(self):
>>>>>>> 531480fb
        '''
        Code is more complicated because of a performance optimization
        '''
        index = self._index_in_pages
        if not self._player_lookups or index not in self._player_lookups:
            self._player_lookups = self._player_lookups or {}
            # kind of a binary search type logic. limit the number of queries
            # to log2(n). similar to the way arraylists grow.
            num_extra_lookups = len(self._player_lookups) + 1
            qs = ParticipantToPlayerLookup.objects.filter(
                participant=self.pk,
                page_index__range=(index, index+num_extra_lookups)
            ).values()
            for player_lookup in qs:
                self._player_lookups[player_lookup['page_index']] = player_lookup
        return self._player_lookups[index]

    def future_player_lookup(self, pages_ahead):
        try:
            return ParticipantToPlayerLookup.objects.get(
                participant=self.pk,
                page_index=self._index_in_pages + pages_ahead)
        except ParticipantToPlayerLookup.DoesNotExist:
            return

    def _current_page(self):
        return '{}/{} pages'.format(self._index_in_pages, self._max_page_index)

    def get_players(self):
        """Used to calculate payoffs"""
        lst = []
        app_sequence = self.session.config['app_sequence']
        for app in app_sequence:
            models_module = otree.common_internal.get_models_module(app)
            players = models_module.Player.objects.filter(
                participant=self
            ).order_by('round_number')
            lst.extend(list(players))
        return lst

    def status(self):
        # TODO: status could be a field that gets set imperatively
        if not self.visited:
            return 'Not started'
        if self.is_on_wait_page:
            if self._waiting_for_ids:
                return 'Waiting for {}'.format(self._waiting_for_ids)
            return 'Waiting'
        return 'Playing'

    def _url_i_should_be_on(self):
        if not self.visited:
            return self._start_url()
        if self._index_in_pages <= self._max_page_index:
            return self.player_lookup()['url']
        if self.session.mturk_HITId:
            assignment_id = self.mturk_assignment_id
            if self.session.mturk_sandbox:
                url = 'https://workersandbox.mturk.com/mturk/externalSubmit'
            else:
                url = "https://www.mturk.com/mturk/externalSubmit"
            url = otree.common_internal.add_params_to_url(
                url,
                {
                    'assignmentId': assignment_id,
                    'extra_param': '1'  # required extra param?
                }
            )
            return url
        return reverse('OutOfRangeNotification')

    def __unicode__(self):
        return self.name()

    @permalink
    def _start_url(self):
        return 'InitializeParticipant', (self.code,)

    @property
    def payoff(self):
        app_sequence = self.session.config['app_sequence']
        total_payoff = 0
        for app in app_sequence:
            models_module = otree.common_internal.get_models_module(app)
            app_payoff = models_module.Player.objects.filter(
                participant=self).aggregate(Sum('payoff'))['payoff__sum']
            total_payoff += (app_payoff or 0)
        return c(total_payoff)

    def payoff_in_real_world_currency(self):
        return self.payoff.to_real_world_currency(
            self.session
        )

    def money_to_pay(self):
        return self.payoff_plus_participation_fee()

    def payoff_plus_participation_fee(self):
        return self.session._get_payoff_plus_participation_fee(self.payoff)

    def name(self):
        return id_label_name(self.pk, self.label)<|MERGE_RESOLUTION|>--- conflicted
+++ resolved
@@ -11,10 +11,6 @@
 from otree.db import models
 from otree.models_concrete import ParticipantToPlayerLookup
 from otree.models.varsmixin import ModelWithVars
-<<<<<<< HEAD
-import typing
-=======
->>>>>>> 531480fb
 
 class Participant(ModelWithVars):
 
@@ -117,11 +113,7 @@
 
     _player_lookups = None
 
-<<<<<<< HEAD
-    def player_lookup(self) -> typing.Dict:
-=======
     def player_lookup(self):
->>>>>>> 531480fb
         '''
         Code is more complicated because of a performance optimization
         '''
