--- conflicted
+++ resolved
@@ -42,11 +42,7 @@
         return players
 
     def me_in_all_rounds(self):
-<<<<<<< HEAD
         return self.me_in_previous_rounds() + [self]
-=======
-        return self.me_in_previous_rounds() + self
->>>>>>> b929a18d
 
     def __unicode__(self):
         return self.name()
