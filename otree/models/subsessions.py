import random

from django.contrib.contenttypes import generic
from django.contrib.contenttypes.models import ContentType

from otree.db import models

from otree.fields import RandomCharField
import otree.constants as constants
import math
from otree.common import flatten, _views_module
import otree.user.models
from django.utils.importlib import import_module
import itertools
from django_extensions.db.fields.json import JSONField

class BaseSubsession(models.Model):
    """
    Base class for all Subsessions.
    """

    code = RandomCharField(length=8)

    _experimenter = models.OneToOneField(
        otree.user.models.Experimenter,
        related_name = '%(app_label)s_subsession',
        null=True)

    _next_subsession_content_type = models.ForeignKey(ContentType,
                                                     null=True,
                                                     related_name = '%(app_label)s_%(class)s_as_next_subsession')
    _next_subsession_object_id = models.PositiveIntegerField(null=True)

    _previous_subsession_content_type = models.ForeignKey(ContentType,
                                                     null=True,
                                                     related_name = '%(app_label)s_%(class)s_as_previous_subsession')

    _previous_subsession_object_id = models.PositiveIntegerField(null=True)


    #FIXME: this should start at 1, to be consistent with id_in_group
    _index_in_subsessions = models.PositiveIntegerField(
        null=True,
        doc="starts from 0. indicates the position of this subsession among other subsessions in the session."
    )

    _skip = models.BooleanField(
        default=False,
        doc="""whether the experimenter made the players skip this subsession"""
    )

    def previous_rounds(self):

        rounds = []
        current_round = self
        for i in range(self.round_number-1):
            current_round = current_round.previous_subsession
            rounds.append(current_round)
        # return starting with round 1
        rounds.reverse()
        return rounds


    def name(self):
        return str(self.pk)

    def __unicode__(self):
        return self.name()

    def _start_url(self):
        """The URL that a user is redirected to in order to start a treatment.
        3/2/2014: is this still used for anything? i think i am moving towards deprecating it.
        """
        return '/{}/Initialize/?{}={}'.format(self.name_in_url,
                                              constants.user_code,
                                              self.code)

    def previous_round(self):
        s = self
        while True:
            s = s.previous_subsession
            if not s:
                return None
            if s.app_name == self.app_name:
                return s

    def next_round_groups(self, previous_round_groups):
        return previous_round_groups

    def _next_open_group(self):
        """Get the next group that is accepting players.
        (or none if it does not exist)
        """
        try:
            return (m for m in self.group_set.all() if m._is_ready_for_next_player()).next()
        except StopIteration:
            return None

    def _num_groups(self):
        """number of groups in this subsession"""
        return self.player_set.count()/self._GroupClass().players_per_group

    def _random_groups(self):
        players = list(self.player_set.all())
        random.shuffle(players)
<<<<<<< HEAD
        match_groups = []
        players_per_match = self._MatchClass().players_per_match
        for i in range(self._num_matches()):
            start_index = i*players_per_match
            end_index = start_index + players_per_match
            match_groups.append(players[start_index:end_index])
        return match_groups

    def _corresponding_treatments(self, earlier_round):
        earlier_treatment_indexes = [t._index_within_subsession for t in earlier_round._picked_treatments()]
        current_treatments = list(self.treatment_set.all())
        return [current_treatments[i] for i in earlier_treatment_indexes]

    def _match_groups(self):
        return [list(m.player_set.all()) for m in self.match_set.all()]

    def _MatchClass(self):
        return import_module('{}.models'.format(self._meta.app_label)).Match

    def _create_empty_matches(self):
        self.save()
        previous_round = self.previous_round()
        if previous_round:
            treatments = self._corresponding_treatments(previous_round)
        else:
            treatments = self._random_treatments()
        treatments = self.pick_treatments(treatments)
        MatchClass = self._MatchClass()
        for t in treatments:
            m = MatchClass._create(t)

    def first_round_match_groups(self):
        return self._random_match_groups()

    def _assign_players_to_matches(self):
        previous_round = self.previous_round()
        if not previous_round:
            match_groups = self.first_round_match_groups()
        else:
            previous_round_match_groups = previous_round._match_groups()
            match_groups = self.pick_match_groups(previous_round_match_groups)
            for match_group in match_groups:
                for player in match_group:
                    player = player._me_in_next_subsession()
        for match_group in match_groups:
            match = self._next_open_match()
            for player in match_group:
                player._assign_to_match(match)
            match.save()
=======
        groups = []
        players_per_group = self._GroupClass().players_per_group
        for i in range(self._num_groups()):
            start_index = i*players_per_group
            end_index = start_index + players_per_group
            groups.append(players[start_index:end_index])
        return groups

    def _group_lists(self):
        return [list(m.player_set.all()) for m in self.group_set.all()]

    def _GroupClass(self):
        return import_module('{}.models'.format(self._meta.app_label)).Group

    def _create_empty_groups(self):
        GroupClass = self._GroupClass()
        for i in range(len(self.players)/GroupClass.players_per_group):
            m = GroupClass._create(self)

    def first_round_groups(self):
        return self._random_groups()

    def _assign_players_to_groups(self):
        previous_round = self.previous_round()
        if not previous_round:
            group_lists = self.first_round_groups()
        else:
            previous_round_group_lists = previous_round._group_lists()
            group_lists = self.next_round_groups(previous_round_group_lists)
            for i, group_list in enumerate(group_lists):
                for j, player in enumerate(group_list):
                    group_lists[i][j] = player._me_in_next_subsession
        for group_list in group_lists:
            group = self._next_open_group()
            for player in group_list:
                player._assign_to_group(group)
            group.save()
>>>>>>> b929a18d

    def previous_subsession_is_in_same_app(self):
        previous_subsession = self.previous_subsession
        return previous_subsession and previous_subsession._meta.app_label == self._meta.app_label

    def _experimenter_pages(self):
        views_module = _views_module(self)
        if hasattr(views_module, 'experimenter_pages'):
            return views_module.experimenter_pages() or []
        return []

    def _experimenter_pages_as_urls(self):
        """Converts the sequence to URLs.

        e.g.:
        pages() returns something like [views.IntroPage, ...]
        pages_as_urls() returns something like ['mygame/IntroPage', ...]
        """
        return [View.url(self._experimenter.session_experimenter, index) for index, View in enumerate(self._experimenter_pages())]


    class Meta:
        abstract = True<|MERGE_RESOLUTION|>--- conflicted
+++ resolved
@@ -103,57 +103,6 @@
     def _random_groups(self):
         players = list(self.player_set.all())
         random.shuffle(players)
-<<<<<<< HEAD
-        match_groups = []
-        players_per_match = self._MatchClass().players_per_match
-        for i in range(self._num_matches()):
-            start_index = i*players_per_match
-            end_index = start_index + players_per_match
-            match_groups.append(players[start_index:end_index])
-        return match_groups
-
-    def _corresponding_treatments(self, earlier_round):
-        earlier_treatment_indexes = [t._index_within_subsession for t in earlier_round._picked_treatments()]
-        current_treatments = list(self.treatment_set.all())
-        return [current_treatments[i] for i in earlier_treatment_indexes]
-
-    def _match_groups(self):
-        return [list(m.player_set.all()) for m in self.match_set.all()]
-
-    def _MatchClass(self):
-        return import_module('{}.models'.format(self._meta.app_label)).Match
-
-    def _create_empty_matches(self):
-        self.save()
-        previous_round = self.previous_round()
-        if previous_round:
-            treatments = self._corresponding_treatments(previous_round)
-        else:
-            treatments = self._random_treatments()
-        treatments = self.pick_treatments(treatments)
-        MatchClass = self._MatchClass()
-        for t in treatments:
-            m = MatchClass._create(t)
-
-    def first_round_match_groups(self):
-        return self._random_match_groups()
-
-    def _assign_players_to_matches(self):
-        previous_round = self.previous_round()
-        if not previous_round:
-            match_groups = self.first_round_match_groups()
-        else:
-            previous_round_match_groups = previous_round._match_groups()
-            match_groups = self.pick_match_groups(previous_round_match_groups)
-            for match_group in match_groups:
-                for player in match_group:
-                    player = player._me_in_next_subsession()
-        for match_group in match_groups:
-            match = self._next_open_match()
-            for player in match_group:
-                player._assign_to_match(match)
-            match.save()
-=======
         groups = []
         players_per_group = self._GroupClass().players_per_group
         for i in range(self._num_groups()):
@@ -191,7 +140,6 @@
             for player in group_list:
                 player._assign_to_group(group)
             group.save()
->>>>>>> b929a18d
 
     def previous_subsession_is_in_same_app(self):
         previous_subsession = self.previous_subsession
