--- conflicted
+++ resolved
@@ -236,10 +236,7 @@
 
     ip_address = models.IPAddressField(null = True)
 
-<<<<<<< HEAD
-=======
     # stores when the page was first visited
->>>>>>> b929a18d
     _last_page_timestamp = models.DateTimeField(null=True)
 
     is_on_wait_page = models.BooleanField(default=False)
