#!/usr/bin/env python
# -*- coding: utf-8 -*-

import django.test
from huey.contrib.djhuey import db_task

from otree import constants_internal


test_client = django.test.Client()


@db_task()
def submit_expired_url(participant_code, url):
    from otree.models.participant import Participant

    # if the participant exists in the DB,
    # and they did not advance past the page yet

    # To reduce redundant server traffic, it's OK not to advance the page if the user already got to the next page
    # themselves, or via "advance slowest participants".
    # however, we must make sure that the user succeeded in loading the next page fully.
    # if the user made this page's POST but closed their browser before
    # the redirect to the next page's GET, then if the next page has a timeout,
    # it will not get scheduled, and then the auto-timeout chain would be broken.
    # so, instead of filtering by _index_in_pages (which is set in POST),
    # we filter by _current_form_page_url (which is set in GET,
    # AFTER the next page's timeout is scheduled.)

    if Participant.objects.filter(
            code=participant_code,
            _current_form_page_url=url).exists():
<<<<<<< HEAD
        print('****', url)
=======
>>>>>>> 531480fb
        test_client.post(
            url, data={constants_internal.auto_submit: True}, follow=True)


@db_task()
def ensure_pages_visited(participant_pk_set):
    """This is necessary when a wait page is followed by a timeout page.
    We can't guarantee the user's browser will properly continue to poll
    the wait page and get redirected, so after a grace period we load the page
    automatically, to kick off the expiration timer of the timeout page.
    """

    from otree.models.participant import Participant

    # we used to filter by _index_in_pages, but that is not reliable,
    # because of the race condition described above.
    unvisited_participants = Participant.objects.filter(
        pk__in=participant_pk_set,
    )
    for participant in unvisited_participants:

        # if the wait page is the first page,
        # then _current_form_page_url could be null.
        # in this case, use the start_url() instead,
        # because that will redirect to the current wait page.
        # (alternatively we could define _current_page_url or
        # current_wait_page_url)
        url = participant._url_i_should_be_on()
        test_client.get(url, follow=True)<|MERGE_RESOLUTION|>--- conflicted
+++ resolved
@@ -30,10 +30,6 @@
     if Participant.objects.filter(
             code=participant_code,
             _current_form_page_url=url).exists():
-<<<<<<< HEAD
-        print('****', url)
-=======
->>>>>>> 531480fb
         test_client.post(
             url, data={constants_internal.auto_submit: True}, follow=True)
 
