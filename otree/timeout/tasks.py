#!/usr/bin/env python
# -*- coding: utf-8 -*-

import django.test
from huey.contrib.djhuey import task, db_task

from otree import constants_internal


test_client = django.test.Client()


<<<<<<< HEAD
@db_task()
def submit_expired_url(participant_code, original_index_in_pages, url):
    from otree.models import Participant

    result = Participant.objects.filter(
            code=participant_code).values_list(
        '_index_in_pages', flat=True)
    if result:
        latest_index_in_pages = result[0]
        if latest_index_in_pages <= original_index_in_pages:
            test_client.post(
                url, data={constants_internal.auto_submit: True}, follow=True)
        # otherwise, the participant already proceeded past the page.
    # maybe was deleted from the DB
=======
@task()
def submit_expired_url(url):
    test_client.post(
        url,
        data={
            constants_internal.auto_submit: True,
        },
        follow=True)
>>>>>>> 3d6a1ef2


@db_task()
def ensure_pages_visited(participant_pk_set, wait_page_index):
    """This is necessary when a wait page is followed by a timeout page.
    We can't guarantee the user's browser will properly continue to poll
    the wait page and get redirected, so after a grace period we load the page
    automatically, to kick off the expiration timer of the timeout page.
    """

    from otree.models import Participant

    unvisited_participants = Participant.objects.filter(
        pk__in=participant_pk_set,
        _index_in_pages__lte=wait_page_index,
    )
    for participant in unvisited_participants:

        # if the wait page is the first page,
        # then _current_form_page_url could be null.
        # in this case, use the start_url() instead,
        # because that will redirect to the current wait page.
        # (alternatively we could define _current_page_url or
        # current_wait_page_url)
        url = participant._current_form_page_url or participant._start_url()
        test_client.get(url, follow=True)<|MERGE_RESOLUTION|>--- conflicted
+++ resolved
@@ -10,7 +10,6 @@
 test_client = django.test.Client()
 
 
-<<<<<<< HEAD
 @db_task()
 def submit_expired_url(participant_code, original_index_in_pages, url):
     from otree.models import Participant
@@ -25,16 +24,6 @@
                 url, data={constants_internal.auto_submit: True}, follow=True)
         # otherwise, the participant already proceeded past the page.
     # maybe was deleted from the DB
-=======
-@task()
-def submit_expired_url(url):
-    test_client.post(
-        url,
-        data={
-            constants_internal.auto_submit: True,
-        },
-        follow=True)
->>>>>>> 3d6a1ef2
 
 
 @db_task()
