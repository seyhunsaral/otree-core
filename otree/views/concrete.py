--- conflicted
+++ resolved
@@ -31,13 +31,8 @@
 from otree.views.mturk import MTurkConnection
 import otree.common_internal
 from otree.views.abstract import (
-<<<<<<< HEAD
     NonSequenceUrlMixin, OTreeMixin, GenericWaitPageMixin,
-
-=======
-    NonSequenceUrlMixin, OTreeMixin,
     lock_on_this_code_path,
->>>>>>> f457976a
     NO_PARTICIPANTS_LEFT_MSG
 )
 from otree.room import ROOM_DICT
