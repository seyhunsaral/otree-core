--- conflicted
+++ resolved
@@ -375,8 +375,6 @@
         return super(CreateSession, self).dispatch(request, *args, **kwargs)
 
     def get_context_data(self, **kwargs):
-        # TODO: dynamically populate info about session configs
-        # and validate number of participants
         session_config_summaries = [info_about_session_config(session_config) for session_config in SESSION_CONFIGS_DICT.values()]
         kwargs.update({'session_config_summaries': session_config_summaries})
         return super(CreateSession, self).get_context_data(**kwargs)
@@ -401,23 +399,12 @@
         else:
             kwargs['num_participants'] = form.cleaned_data['num_participants']
 
-<<<<<<< HEAD
-        channels_group_name = 'wait_for_session_{}'.format(pre_create_id)
-=======
         # TODO:
         # Refactor when we upgrade to push
         if hasattr(self, "room"):
             kwargs['room'] = self.room
 
-        thread_create_session = threading.Thread(
-            target=sleep_then_create_session,
-            kwargs=kwargs,
-        )
-        thread_create_session.setName(pre_create_id)
-        thread_create_session.start()
-
-        self.request.session['for_mturk'] = self.for_mturk
->>>>>>> 6ed3b2dc
+        channels_group_name = 'wait_for_session_{}'.format(pre_create_id)
         wait_until_session_created_url = reverse(
             'wait_until_session_created', args=(channels_group_name,)
         )
@@ -896,13 +883,6 @@
     return {
         'doc': session_config['doc'],
         'app_sequence': app_sequence,
-<<<<<<< HEAD
-=======
-        'page_seo': seo,
-        'name': session_config['name'],
-        'display_name': session_config['display_name'],
-        'lcm': get_lcm(session_config)
->>>>>>> 6ed3b2dc
     }
 
 
