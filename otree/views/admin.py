#!/usr/bin/env python
# -*- coding: utf-8 -*-

import threading
import time
import urllib
import uuid
import itertools

from django.contrib.staticfiles.templatetags.staticfiles import (
    static as static_template_tag
)
from django.template.response import TemplateResponse
from django.http import HttpResponseRedirect
from django.core.urlresolvers import reverse
from django.forms.forms import pretty_name
from django.conf import settings

import vanilla
from ordered_set import OrderedSet as oset
import easymoney


from otree.common_internal import (
    get_models_module, app_name_format, add_params_to_url
)
from otree.session import (
    create_session, get_session_types_dict, get_session_types_list,
    get_lcm
)
from otree import forms
from otree.views.abstract import GenericWaitPageMixin, AdminSessionPageMixin

import otree.constants
import otree.models.session
from otree.common import Currency as c
from otree.common import RealWorldCurrency
from otree.models.session import Session, Participant


def new_tab_link(url, label):
    return '<a href="{}" target="_blank">{}</a>'.format(url, label)


def get_callables(Model):
    '''2015-1-14: deprecated function. needs to exist until we can get
    rid of admin.py from apps

    '''
    return []


def get_all_fields(Model, for_export=False):

    first_fields = {
        'Player':
            [
                'id_in_group',
                'role',
            ],
        'Group':
            [
                'id',
            ],
        'Subsession':
            [],
        'Participant':
            [
                '_id_in_session_display',
                'code',
                'label',
                '_pages_completed',
                '_current_app_name',
                '_round_number',
                '_current_page_name',
                'status',
                'last_request_succeeded',
            ],
        'Session':
            [
                'code',
                'label',
                'hidden',
                'start_links_link',
                'participants_table_link',
                'payments_link',
                'is_open',
            ],
    }[Model.__name__]
    first_fields = oset(first_fields)

    last_fields = {
        'Player': [],
        'Group': [],
        'Subsession': [],
        'Participant': [
            'exclude_from_data_analysis',
        ],
        'Session': [
        ],
    }[Model.__name__]
    last_fields = oset(last_fields)

    fields_for_export_but_not_changelist = {
        'Player': {'id', 'label', 'subsession', 'session'},
        'Group': {'id'},
        'Subsession': {'id', 'round_number'},
        'Session': {
            'git_commit_timestamp',
            'fixed_pay',
            'real_world_currency_per_point',
            'comment',
            '_ready_to_play',
        },
        'Participant': {
            # 'label',
            'ip_address',
            'time_started',
        },
    }[Model.__name__]

    fields_for_changelist_but_not_export = {
        'Player': set(),
        'Group': {'subsession', 'session'},
        'Subsession': {'session'},
        'Session': {

            'hidden',
        },
        'Participant': {
            'name',
            'session',
            'visited',
            # used to tell how long participant has been on a page
            '_last_page_timestamp',
            'status',
            'last_request_succeeded',
        },
    }[Model.__name__]

    fields_to_exclude_from_export_and_changelist = {
        'Player': {
            '_index_in_game_pages',
            'participant',
            'group',
            'subsession',
            'session',
            'round_number',
        },
        'Group': {
            'subsession',
            'session',
        },
        'Subsession': {
            'code',
            'label',
            'session',
            'session_access_code',
            '_experimenter',
            '_index_in_subsessions',
        },
        'Participant': {
            'id',
            'id_in_session',
            'session',  # because we already filter by session
            '_index_in_subsessions',
            'is_on_wait_page',
            'mturk_assignment_id',
            'mturk_worker_id',
            'vars',
            '_current_form_page_url',
            '_max_page_index',
            '_predetermined_arrival_order',
            '_index_in_pages',
            'visited',  # not necessary because 'status' column includes this
            '_waiting_for_ids',
            '_last_request_timestamp',
        },
        'Session': {
            'mturk_payment_was_sent',

            # can't be shown on change page, because pk not editable?
            'id',
            'session_experimenter',
            'subsession_names',
            'demo_already_used',
            'ready',
            'vars',
            '_pre_create_id',
            # don't hide the code, since it's useful as a checksum
            # (e.g. if you're on the payments page)
        }
    }[Model.__name__]

    if for_export:
        fields_to_exclude = fields_to_exclude_from_export_and_changelist.union(
            fields_for_changelist_but_not_export
        )
    else:
        fields_to_exclude = fields_to_exclude_from_export_and_changelist.union(
            fields_for_export_but_not_changelist
        )

    all_fields_in_model = oset([field.name for field in Model._meta.fields])

    middle_fields = (
        all_fields_in_model - first_fields - last_fields - fields_to_exclude
    )

    return list(first_fields | middle_fields | last_fields)


def get_display_table_rows(app_name, for_export, subsession_pk=None):
    if not for_export and not subsession_pk:
        raise ValueError("if this is for the admin results table, "
                         "you need to specify a subsession pk")
    models_module = otree.common_internal.get_models_module(app_name)
    Player = models_module.Player
    Group = models_module.Group
    Subsession = models_module.Subsession
    if for_export:
        model_order = [
            Participant,
            Player,
            Group,
            Subsession,
            Session
        ]
    else:
        model_order = [
            Player,
            Group,
            Subsession,
        ]

    # get title row
    all_columns = []
    for Model in model_order:
        field_names = get_all_fields(Model, for_export)
        columns_for_this_model = [
            (Model, field_name) for field_name in field_names
        ]
        all_columns.extend(columns_for_this_model)

    if subsession_pk:
        players = Player.objects.filter(subsession_id=subsession_pk)
    else:
        players = Player.objects.all()
    session_ids = set([player.session_id for player in players])

    # initialize
    parent_objects = {}

    parent_models = [
        Model for Model in model_order if Model not in {Player, Session}
    ]

    for Model in parent_models:
        parent_objects[Model] = {
            obj.pk: obj
            for obj in Model.objects.filter(session_id__in=session_ids)
        }

    if Session in model_order:
        parent_objects[Session] = {
            obj.pk: obj for obj in Session.objects.filter(pk__in=session_ids)
        }

    all_rows = []
    for player in players:
        row = []
        for column in all_columns:
            Model, field_name = column
            if Model == Player:
                model_instance = player
            else:
                fk_name = Model.__name__.lower()
                parent_object_id = getattr(player, "{}_id".format(fk_name))
                if parent_object_id is None:
                    model_instance = None
                else:
                    model_instance = parent_objects[Model][parent_object_id]

            attr = getattr(model_instance, field_name, '')
            if callable(attr):
                if Model == Player and field_name == 'role' \
                        and model_instance.group is None:
                    attr = ''
                else:
                    try:
                        attr = attr()
                    except:
                        attr = "(error)"
            row.append(attr)
        all_rows.append(row)

    values_to_replace = {None: '', True: 1, False: 0}

    for row in all_rows:
        for i in range(len(row)):
            value = row[i]
            if value in values_to_replace:
                value = values_to_replace[value]
            elif for_export and isinstance(value, easymoney.Money):
                # remove currency formatting for easier analysis
                value = easymoney.to_dec(value)
            value = unicode(value).encode('UTF-8')
            value = value.replace('\n', ' ').replace('\r', ' ')
            row[i] = value

    column_display_names = []
    for Model, field_name in all_columns:
        column_display_names.append(
            (pretty_name(Model.__name__), pretty_name(field_name))
        )

    return column_display_names, all_rows


class MTurkInfo(vanilla.TemplateView):

    template_name = 'otree/admin/MTurkInfo.html'

    @classmethod
    def url_pattern(cls):
        return r"^mturk_info/$"

    @classmethod
    def url_name(cls):
        return 'mturk_info'

    def get_context_data(self, **kwargs):
        context = super(MTurkInfo, self).get_context_data(**kwargs)

        # Mturk stuff
        hit_page_js_url = self.request.build_absolute_uri(
            static_template_tag('otree/js/mturk_hit_page.js')
        )

        global_singleton = otree.models.session.GlobalSingleton.objects.get()
        default_session = global_singleton.default_session

        from otree.views.concrete import AssignVisitorToOpenSessionMTurk
        default_session_url = self.request.build_absolute_uri(
            AssignVisitorToOpenSessionMTurk.url()
        )
        context.update({
            'mturk_hit_page_js_url': hit_page_js_url,
            'mturk_default_session_url': default_session_url,
            'default_session': default_session,
        })

        return context


class PersistentLabURLs(vanilla.TemplateView):

    @classmethod
    def url_pattern(cls):
        return r"^persistent_lab_urls/$"

    @classmethod
    def url_name(cls):
        return 'persistent_lab_urls'

    template_name = 'otree/admin/PersistentLabURLs.html'

    def get_context_data(self, **kwargs):
        context = super(PersistentLabURLs, self).get_context_data(**kwargs)

        # default session stuff
        from otree.views.concrete import AssignVisitorToOpenSession
        default_session_base_url = self.request.build_absolute_uri(
            AssignVisitorToOpenSession.url()
        )
        default_session_example_urls = []
        for i in range(1, 20):
            default_session_example_urls.append(
                add_params_to_url(
                    default_session_base_url,
                    {otree.constants.participant_label: 'P{}'.format(i)}
                )
            )
        global_singleton = otree.models.session.GlobalSingleton.objects.get()
        default_session = global_singleton.default_session

        context.update({
            'default_session_example_urls': default_session_example_urls,
            'access_code_for_default_session': (
                otree.constants.access_code_for_default_session
            ),
            'participant_label': otree.constants.participant_label,
            'default_session': default_session,
        })
        return context


class CreateSessionForm(forms.Form):

    def __init__(self, *args, **kwargs):
        self.session_type = kwargs.pop('session_type')
        super(CreateSessionForm, self).__init__(*args, **kwargs)

    num_participants = forms.IntegerField()

    def clean_num_participants(self):

        lcm = get_lcm(self.session_type)
        num_participants = self.cleaned_data['num_participants']
        if num_participants % lcm:
            raise forms.ValidationError(
                'Number of participants must be a multiple of {}'.format(lcm)
            )
        return num_participants


class WaitUntilSessionCreated(GenericWaitPageMixin, vanilla.View):

    @classmethod
    def url_pattern(cls):
        return r"^WaitUntilSessionCreated/(?P<session_pre_create_id>.+)/$"

    @classmethod
    def url(cls, pre_create_id):
        return "/WaitUntilSessionCreated/{}/".format(pre_create_id)

    def _is_ready(self):
        return Session.objects.filter(
            _pre_create_id=self._pre_create_id
        ).exists()

    def body_text(self):
        return 'Waiting until session created'

    def _response_when_ready(self):
        session = Session.objects.get(_pre_create_id=self._pre_create_id)
        session_home_url = reverse('session_start_links', args=(session.pk,))
        return HttpResponseRedirect(session_home_url)

    def dispatch(self, request, *args, **kwargs):
        self._pre_create_id = kwargs['session_pre_create_id']
        return super(WaitUntilSessionCreated, self).dispatch(
            request, *args, **kwargs
        )

    def _get_wait_page(self):
        return TemplateResponse(
            self.request, 'otree/WaitPage.html', {'view': self}
        )


def sleep_then_create_session(**kwargs):
    # hack: this sleep is to prevent locks on SQLite. This gives time to let
    # the page request finish before create_session is called,
    # because creating the session involves a lot of database I/O, which seems
    # to cause locks when multiple threads access at the same time.
    time.sleep(5)

    create_session(**kwargs)


class CreateSession(vanilla.FormView):

    form_class = CreateSessionForm
    template_name = 'otree/admin/CreateSession.html'

    @classmethod
    def url_pattern(cls):
        return r"^create_session/(?P<session_type>.+)/$"

    @classmethod
    def url_name(cls):
        return 'session_create'

    def dispatch(self, request, *args, **kwargs):
        session_type_name = urllib.unquote_plus(kwargs.pop('session_type'))
        self.session_type = get_session_types_dict()[session_type_name]
        return super(CreateSession, self).dispatch(request, *args, **kwargs)

    def get_context_data(self, **kwargs):
        context = info_about_session_type(self.session_type)
        kwargs.update(context)
        return super(CreateSession, self).get_context_data(**kwargs)

    def get_form(self, data=None, files=None, **kwargs):
        kwargs['session_type'] = self.session_type
        return super(CreateSession, self).get_form(data, files, **kwargs)

    def form_valid(self, form):
        pre_create_id = uuid.uuid4().hex
        kwargs = {
            'session_type_name': self.session_type['name'],
            'num_participants': form.cleaned_data['num_participants'],
            '_pre_create_id': pre_create_id,
        }

        threading.Thread(
            target=sleep_then_create_session,
            kwargs=kwargs,
        ).start()

        return HttpResponseRedirect(WaitUntilSessionCreated.url(pre_create_id))


class SessionTypesToCreate(vanilla.View):

    @classmethod
    def url(cls):
        return "/create_session/"

    @classmethod
    def url_name(cls):
        return 'session_types_create'

    @classmethod
    def url_pattern(cls):
        return r"^create_session/$"

    def get(self, *args, **kwargs):
        session_types_info = []
        for session_type in get_session_types_list():
            session_types_info.append(
                {
                    'display_name': session_type['display_name'],
                    'url': '/create_session/{}/'.format(session_type['name']),
                }
            )

        return TemplateResponse(self.request,
                                'otree/admin/SessionListing.html',
                                {'session_types_info': session_types_info})


class SessionMonitor(AdminSessionPageMixin, vanilla.TemplateView):

    @classmethod
    def url_name(cls):
        return 'session_monitor'

    def get_context_data(self, **kwargs):

        field_names = get_all_fields(Participant)
        rows = []
        for p in self.session.get_participants():
            row = []
            for fn in field_names:
                attr = getattr(p, fn)
                if callable(attr):
                    attr = attr()
                row.append(attr)
            rows.append(row)

        context = super(SessionMonitor, self).get_context_data(**kwargs)
        context.update({
            'column_names': [
                pretty_name(field.strip('_')) for field in field_names
            ],
            'rows': rows,
        })
        return context


class EditSessionProperties(AdminSessionPageMixin, vanilla.UpdateView):

    model = Session
    fields = [
        'label',
        'experimenter_name',
        'real_world_currency_per_point',
        'time_scheduled',
        'hidden',
        'fixed_pay',
        'comment',
    ]

    def get_form(self, data=None, files=None, **kwargs):
        form = super(EditSessionProperties, self).get_form(data, files, ** kwargs)
        if self.session.mturk_HITId:
            form.fields['fixed_pay'].widget.attrs['readonly'] = 'True'
        return form

    @classmethod
    def url_name(cls):
        return 'session_edit'

    def get_success_url(self):
        return reverse('session_edit', args=(self.session.pk,))


class SessionPayments(AdminSessionPageMixin, vanilla.TemplateView):

    @classmethod
    def url_name(cls):
        return 'session_payments'

    def get_template_names(self):
        if self.session.mturk_HITId:
            return 'otree/admin/SessionMTurkPayments.html'
        else:
            return 'otree/admin/SessionPayments.html'

    def get(self, *args, **kwargs):
        response = super(SessionPayments, self).get(*args, **kwargs)
        return response

    def get_context_data(self, **kwargs):

        session = self.session
<<<<<<< HEAD
        participants = session.get_participants()
        total_payments = sum(
            participant.total_pay() or c(0) for participant in participants
        ).to_real_world_currency(session)
=======
        if session.mturk_HITId:
            participants = session.participant_set.exclude(mturk_assignment_id__isnull=True).\
                                                   exclude(mturk_assignment_id="")
        else:
            participants = session.get_participants()
        total_payments = 0.0
        mean_payment = 0.0
        if participants:
            total_payments = sum(
                participant.total_pay() or c(0) for participant in participants
            ).to_money(session)
>>>>>>> e62327e6

            mean_payment = total_payments / len(participants)
<<<<<<< HEAD
        except ZeroDivisionError:
            mean_payment = RealWorldCurrency(0)
=======
>>>>>>> e62327e6

        context = super(SessionPayments, self).get_context_data(**kwargs)
        context.update({
            'participants': participants,
            'total_payments': total_payments,
            'mean_payment': mean_payment,
            'fixed_pay': session.fixed_pay.to_real_world_currency(session),
        })

        return context


class SessionStartLinks(AdminSessionPageMixin, vanilla.TemplateView):

    @classmethod
    def url_name(cls):
        return 'session_start_links'

    def get_context_data(self, **kwargs):
        session = self.session
        experimenter_url = self.request.build_absolute_uri(
            session.session_experimenter._start_url()
        )
        participant_urls = [
            self.request.build_absolute_uri(participant._start_url())
            for participant in session.get_participants()
        ]
        context = super(SessionStartLinks, self).get_context_data(**kwargs)
        context.update({'experimenter_url': experimenter_url,
                        'participant_urls': participant_urls})
        return context


class SessionResults(AdminSessionPageMixin, vanilla.TemplateView):

    @classmethod
    def url_name(cls):
        return 'session_results'

    def get_context_data(self, **kwargs):
        session = self.session

        participants = session.get_participants()
        participant_labels = [p._id_in_session_display() for p in participants]
        column_name_tuples = []
        rows = []

        for subsession in session.get_subsessions():
            app_label = subsession._meta.app_label

            column_names, subsession_rows = get_display_table_rows(
                subsession._meta.app_label,
                for_export=False,
                subsession_pk=subsession.pk
            )

            if not rows:
                rows = subsession_rows
            else:
                for i in range(len(rows)):
                    rows[i].extend(subsession_rows[i])

            round_number = subsession.round_number
            if round_number > 1:
                subsession_column_name = '{} [Round {}]'.format(
                    app_label, round_number
                )
            else:
                subsession_column_name = pretty_name(app_label)

            for model_column_name, field_column_name in column_names:
                column_name_tuples.append(
                    (subsession_column_name, model_column_name,
                     field_column_name)
                )

        subsession_headers = [
            (key, len(list(group)))
            for key, group in
            itertools.groupby(column_name_tuples, key=lambda x: x[0])
        ]

        model_headers = [
            (key[1], len(list(group)))
            for key, group in
            itertools.groupby(column_name_tuples, key=lambda x: (x[0], x[1]))
        ]

        field_headers = [
            key[2] for key, group in
            itertools.groupby(column_name_tuples, key=lambda x: x)
        ]

        # prepend participant labels to the rows
        for row, participant_label in zip(rows, participant_labels):
            row.insert(0, participant_label)

        context = super(SessionResults, self).get_context_data(**kwargs)
        context.update({
            'subsession_headers': subsession_headers,
            'model_headers': model_headers,
            'field_headers': field_headers,
            'rows': rows})
        return context


class SessionDescription(AdminSessionPageMixin, vanilla.TemplateView):

    @classmethod
    def url_name(cls):
        return 'session_description'

    def get_context_data(self, **kwargs):
        context = super(SessionDescription, self).get_context_data(**kwargs)
        context.update(session_description_dict(self.session))
        return context


def info_about_session_type(session_type):

    app_sequence = []
    seo = set()
    for app_name in session_type['app_sequence']:
        models_module = get_models_module(app_name)
        num_rounds = models_module.Constants.num_rounds
        formatted_app_name = app_name_format(app_name)
        if num_rounds > 1:
            formatted_app_name = '{} ({} rounds)'.format(
                formatted_app_name, num_rounds
            )
        subsssn = {
            'doc': getattr(models_module, 'doc', ''),
            'source_code': getattr(models_module, 'source_code', ''),
            'bibliography': getattr(models_module, 'bibliography', []),
            'links': sort_links(getattr(models_module, 'links', {})),
            'keywords': keywords_links(getattr(models_module, 'keywords', [])),
            'name': formatted_app_name,
        }
        seo.update(map(lambda (a, b): a, subsssn["keywords"]))
        app_sequence.append(subsssn)
    return {
        'doc': session_type['doc'],
        'app_sequence': app_sequence,
        'page_seo': seo
    }


def sort_links(links):
    """Return the sorted .items() result from a dictionary

    """
    return sorted(links.items())


def keywords_links(keywords):
    """Create a duckduckgo.com link for every keyword

    """
    links = []
    for kw in keywords:
        kw = kw.strip()
        if kw:
            args = urllib.urlencode({"q": kw + " game theory", "t": "otree"})
            link = "https://duckduckgo.com/?{}".format(args)
            links.append((kw, link))
    return links


def session_description_dict(session):

    context_data = {
        'display_name': session.session_type['display_name'],
    }

    session_type = get_session_types_dict(

    )[session.session_type['name']]
    context_data.update(info_about_session_type(session_type))

    return context_data


class AdminHome(vanilla.ListView):

    template_name = 'otree/admin/Home.html'

    @classmethod
    def url_pattern(cls):
        return r"^admin/$"

    @classmethod
    def url_name(cls):
        return 'admin_home'

    def get_context_data(self, **kwargs):
        context = super(AdminHome, self).get_context_data(**kwargs)
        global_singleton = otree.models.session.GlobalSingleton.objects.get()
        default_session = global_singleton.default_session
        context.update({'default_session': default_session,
                        'is_debug': settings.DEBUG,
                        'is_mturk_set': settings.AWS_SECRET_ACCESS_KEY and settings.AWS_ACCESS_KEY_ID})
        return context

    def get_queryset(self):
        return Session.objects.filter(hidden=False).exclude(
            special_category=otree.constants.session_special_category_demo
        )<|MERGE_RESOLUTION|>--- conflicted
+++ resolved
@@ -606,12 +606,6 @@
     def get_context_data(self, **kwargs):
 
         session = self.session
-<<<<<<< HEAD
-        participants = session.get_participants()
-        total_payments = sum(
-            participant.total_pay() or c(0) for participant in participants
-        ).to_real_world_currency(session)
-=======
         if session.mturk_HITId:
             participants = session.participant_set.exclude(mturk_assignment_id__isnull=True).\
                                                    exclude(mturk_assignment_id="")
@@ -622,15 +616,9 @@
         if participants:
             total_payments = sum(
                 participant.total_pay() or c(0) for participant in participants
-            ).to_money(session)
->>>>>>> e62327e6
+            ).to_real_world_currency(session)
 
             mean_payment = total_payments / len(participants)
-<<<<<<< HEAD
-        except ZeroDivisionError:
-            mean_payment = RealWorldCurrency(0)
-=======
->>>>>>> e62327e6
 
         context = super(SessionPayments, self).get_context_data(**kwargs)
         context.update({
