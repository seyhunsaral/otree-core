--- conflicted
+++ resolved
@@ -116,8 +116,6 @@
             return views_module.vars_for_all_templates(self) or {}
         return {}
 
-<<<<<<< HEAD
-=======
     def page_the_user_should_be_on(self):
         try:
             return self._session_user._pages_as_urls()[
@@ -141,7 +139,6 @@
             from otree.views.concrete import OutOfRangeNotification
             return OutOfRangeNotification.url(self._session_user)
 
->>>>>>> a498626e
 class NonSequenceUrlMixin(object):
     @classmethod
     def url(cls, session_user):
@@ -264,7 +261,6 @@
     @method_decorator(cache_control(must_revalidate=True, max_age=0,
                                     no_cache=True, no_store=True))
     def dispatch(self, request, *args, **kwargs):
-
         try:
             session_user_code = kwargs.pop(constants.session_user_code)
             user_type = kwargs.pop(constants.user_type)
@@ -388,8 +384,6 @@
             self._session_user._index_in_pages += pages_to_jump_by
         else:  # e.g. if it's WaitUntil...
             self._session_user._index_in_pages += 1
-        #print self._session_user.code, self._session_user._index_in_pages, self.request.path
-
 
     def is_displayed(self):
         return True
@@ -711,6 +705,7 @@
         return super(FormPageMixin, self).get(request, *args, **kwargs)
 
     def post(self, request, *args, **kwargs):
+
         self.object = self.get_object()
 
         if request.POST.get(constants.auto_submit):
