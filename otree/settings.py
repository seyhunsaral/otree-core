import os
<<<<<<< HEAD
from collections import OrderedDict

import django.conf
from django.conf import settings
=======
>>>>>>> 43988fe6
from django.conf import global_settings
import django.contrib.sessions.serializers


def collapse_to_unique_list(*args):
    """Create a new list with all elements from a given lists without reapeated
    elements

    """
    combined = []
    for arg in args:
        for elem in arg or ():
            if elem not in combined:
                combined.append(elem)
    return combined


def augment_settings(settings):

    default_installed_apps = [
        'django.contrib.contenttypes',
        'django.contrib.sessions',
        'django.contrib.messages',
        'django.contrib.staticfiles',
        'otree.session',
        'otree.models_concrete',
    ]

    # order is important:
    # otree unregisters User & Group, which are installed by auth.
    # otree templates need to get loaded before the admin.
    new_installed_apps = collapse_to_unique_list(
        [
            'django.contrib.auth', 'otree',
            'floppyforms','django.contrib.admin'
        ],
        default_installed_apps, settings['INSTALLED_APPS'],
        settings['INSTALLED_OTREE_APPS']
    )

    new_template_dirs = collapse_to_unique_list(
        [
            os.path.join(settings['BASE_DIR'], 'templates/')
        ],
        settings.get('TEMPLATE_DIRS')
    )

    new_staticfiles_dirs = collapse_to_unique_list(
        settings.get('STATICFILES_DIRS'),
        [
            os.path.join(settings['BASE_DIR'], 'static')
        ]
    )

    new_middleware_classes = collapse_to_unique_list(
        [
            'django.contrib.sessions.middleware.SessionMiddleware',
            #'django.middleware.locale.LocaleMiddleware',
            'django.middleware.common.CommonMiddleware',
            'django.middleware.csrf.CsrfViewMiddleware',
            'django.contrib.auth.middleware.AuthenticationMiddleware',
            'django.contrib.messages.middleware.MessageMiddleware'
        ],
        settings.get('MIDDLEWARE_CLASSES')
    )

    augmented_settings = {
        'INSTALLED_APPS': new_installed_apps,
        'TEMPLATE_DIRS': new_template_dirs,
        'STATICFILES_DIRS': new_staticfiles_dirs,
        'MIDDLEWARE_CLASSES': new_middleware_classes,
    }


    LANGUAGE_CODE = (
        settings.get('LANGUAGE_CODE') or global_settings.LANGUAGE_CODE
    )
    CURRENCY_LOCALE = settings.get('CURRENCY_LOCALE', '')
    if not CURRENCY_LOCALE:

        # favor en_GB currency formatting since it represents negative amounts
        # with minus signs rather than parentheses
        if LANGUAGE_CODE[:2] == 'en':
            CURRENCY_LOCALE = 'en_GB'
        else:
            CURRENCY_LOCALE = LANGUAGE_CODE
    CURRENCY_LOCALE = CURRENCY_LOCALE.replace('-','_')

    logging = {
        'version': 1,
        'disable_existing_loggers': False,
        'root': {
            'level': 'DEBUG',
            'handlers': ['console']
        },
        'formatters': {
            'verbose': {
                'format': '[%(levelname)s|%(asctime)s] %(name)s > %(message)s'
            },
            'simple': {
                'format': '%(levelname)s %(message)s'
            },
        },
        'handlers': {
            'console':{
                'level':'INFO',
                'class':'logging.StreamHandler',
                'formatter': 'verbose'
            },
        },
        'loggers': {
            'otree.test.core':{
                'handlers': ['console'],
                'propagate': False,
                'level': 'INFO',
            },
        }
    }

    overridable_settings = {

        # pages with a time limit for the player can have a grace period
        # to compensate for network latency.
        # the timer is started and stopped server-side,
        # so this grace period should account for time spent during
        # download, upload, page rendering, etc.
        'TIME_LIMIT_LATENCY_ALLOWANCE_SECONDS': 10,

        'SESSION_SAVE_EVERY_REQUEST': True,
        'TEMPLATE_DEBUG': settings['DEBUG'],
        'STATIC_ROOT': 'staticfiles',
        'STATIC_URL': '/static/',
        'ROOT_URLCONF': 'otree.default_urls',
<<<<<<< HEAD
        'CURRENCY_CODE': 'USD',
=======
        'PAYMENT_CURRENCY_CODE': 'USD',
>>>>>>> 43988fe6
        'CURRENCY_LOCALE': CURRENCY_LOCALE,
        'LANGUAGE_CODE': LANGUAGE_CODE,
        'CURRENCY_DECIMAL_PLACES': 2,
        'TIME_ZONE': 'UTC',
        'USE_TZ': True,
        'SESSION_SERIALIZER': (
            'django.contrib.sessions.serializers.PickleSerializer'
        ),
        'ALLOWED_HOSTS': ['*'],
        'OTREE_CHANGE_LIST_COLUMN_MIN_WIDTH': 50, # In pixels
        'OTREE_CHANGE_LIST_UPDATE_INTERVAL': '10000', # default to 10 seconds(10000 miliseconds)
        'TEMPLATE_CONTEXT_PROCESSORS': (
            global_settings.TEMPLATE_CONTEXT_PROCESSORS +
            ('django.core.context_processors.request',)
        ),
        'SESSIONS_MODULE': 'sessions',
        'LOGGING': logging
    }


    settings.update(augmented_settings)

    for k, v in overridable_settings.items():
        if not settings.has_key(k):
            settings[k] = v

    if settings.get('USE_POINTS'):
        settings['CURRENCY_CODE'] = 'points'
        settings['CURRENCY_FORMAT'] = settings.get('CURRENCY_FORMAT') or u'# points'
        settings['CURRENCY_DECIMAL_PLACES'] = 0
    else:
        settings['CURRENCY_CODE'] = settings['PAYMENT_CURRENCY_CODE']

<|MERGE_RESOLUTION|>--- conflicted
+++ resolved
@@ -1,13 +1,5 @@
 import os
-<<<<<<< HEAD
-from collections import OrderedDict
-
-import django.conf
-from django.conf import settings
-=======
->>>>>>> 43988fe6
 from django.conf import global_settings
-import django.contrib.sessions.serializers
 
 
 def collapse_to_unique_list(*args):
@@ -139,11 +131,7 @@
         'STATIC_ROOT': 'staticfiles',
         'STATIC_URL': '/static/',
         'ROOT_URLCONF': 'otree.default_urls',
-<<<<<<< HEAD
-        'CURRENCY_CODE': 'USD',
-=======
         'PAYMENT_CURRENCY_CODE': 'USD',
->>>>>>> 43988fe6
         'CURRENCY_LOCALE': CURRENCY_LOCALE,
         'LANGUAGE_CODE': LANGUAGE_CODE,
         'CURRENCY_DECIMAL_PLACES': 2,
