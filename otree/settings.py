#!/usr/bin/env python
# -*- coding: utf-8 -*-

import os
import os.path

from django.conf import global_settings
from django.contrib.messages import constants as messages

from six.moves.urllib import parse as urlparse


DEFAULT_MIDDLEWARE_CLASSES = (
    'otree.middleware.CheckDBMiddleware',
    'whitenoise.middleware.WhiteNoiseMiddleware',
    # this middlewware is for generate human redeable errors

    'django.contrib.sessions.middleware.SessionMiddleware',
    # 'django.middleware.locale.LocaleMiddleware',
    'django.middleware.common.CommonMiddleware',
    'django.middleware.csrf.CsrfViewMiddleware',
    'django.contrib.auth.middleware.AuthenticationMiddleware',
    'django.contrib.messages.middleware.MessageMiddleware',

    # 2015-04-08: disabling SSLify until we make this work better
    # 'sslify.middleware.SSLifyMiddleware',
)


def collapse_to_unique_list(*args):
    """Create a new list with all elements from a given lists without reapeated
    elements

    """
    combined = []
    for arg in args:
        for elem in arg or ():
            if elem not in combined:
                combined.append(elem)
    return combined


def get_default_settings(initial_settings=None):
    if initial_settings is None:
        initial_settings = {}
    logging = {
        'version': 1,
        'disable_existing_loggers': False,
        'root': {
            'level': 'DEBUG',
            'handlers': ['console'],
        },
        'formatters': {
            'verbose': {
                'format': '[%(levelname)s|%(asctime)s] %(name)s > %(message)s'
            },
            'simple': {
                'format': '%(levelname)s %(message)s'
            },
        },
        'handlers': {
            'console': {
                'level': 'INFO',
                'class': 'logging.StreamHandler',
                'formatter': 'verbose'
            },
            'sentry': {
                'level': 'WARNING',
                'class': (
                    'raven.contrib.django.raven_compat.handlers.'
                    'SentryHandler'
                ),
            },
        },
        'loggers': {
            'otree.test.core': {
                'handlers': ['console'],
                'propagate': False,
                'level': 'INFO',
            },
            # 2016-07-25: botworker seems to be sending messages to Sentry
            # without any special configuration, not sure why.
            # but, i should use a logger, because i need to catch exceptions
            # in botworker so it keeps running
            'otree.test.browser_bots': {
                'handlers': ['sentry', 'console'],
                'propagate': False,
                'level': 'INFO',
            },
            'django.request': {
                'handlers': ['console'],
                'propagate': True,
                'level': 'DEBUG',
            },
            # logger so that we can explicitly send certain warnings to sentry,
            # without raising an exception.
            'otree.sentry': {
                'handlers': ['sentry'],
                'propagate': True,
                'level': 'DEBUG',
            },
            # This is required for exceptions inside Huey tasks to get logged
            # to Sentry
            'huey.consumer': {
                'handlers': ['sentry', 'console'],
                'level': 'INFO'
            },
            # suppress the INFO message: 'raven is not configured (logging
            # disabled).....', in case someone doesn't have a DSN
            'raven.contrib.django.client.DjangoClient': {
                'handlers': ['console'],
                'level': 'WARNING'
            }


        }
    }

    REDIS_URL = os.environ.get('REDIS_URL', 'redis://localhost:6379')

    return {
        # set to True so that if there is an error in an {% include %}'d
        # template, it doesn't just fail silently. instead should raise
        # an error (and send through Sentry etc)
        'STATIC_ROOT': os.path.join(
            initial_settings.get('BASE_DIR', ''),
            '_static_root'),
        'STATIC_URL': '/static/',
        'STATICFILES_STORAGE': (
            'whitenoise.django.GzipManifestStaticFilesStorage'
        ),
        'ROOT_URLCONF': 'otree.default_urls',

        'TIME_ZONE': 'UTC',
        'USE_TZ': True,
        'ALLOWED_HOSTS': ['*'],

        'LOGGING': logging,

        'REAL_WORLD_CURRENCY_CODE': 'USD',
        'REAL_WORLD_CURRENCY_LOCALE': 'en_US',
        'REAL_WORLD_CURRENCY_DECIMAL_PLACES': 2,
        'USE_POINTS': True,

        'POINTS_DECIMAL_PLACES': 0,

        # eventually can remove this,
        # when it's present in otree-library
        # that most people downloaded
        'USE_L10N': True,
        'SECURE_PROXY_SSL_HEADER': ('HTTP_X_FORWARDED_PROTO', 'https'),
        'MTURK_HOST': 'mechanicalturk.amazonaws.com',
        'MTURK_SANDBOX_HOST': 'mechanicalturk.sandbox.amazonaws.com',

        # The project can override the routing.py used as entry point by
        # setting CHANNEL_DEFAULT_ROUTING.

        # 'CHANNEL_LAYERS': {
        #     'default': {
        #         'BACKEND': 'channels.database_layer.DatabaseChannelLayer',
        #         'ROUTING': initial_settings.get(
        #             'CHANNEL_DEFAULT_ROUTING',
        #             'otree.channels.default_routing.channel_routing'),
        #     },
        # },

        'CHANNEL_LAYERS': {
            'default': {
                "BACKEND": "otree.channels.asgi_redis.RedisChannelLayer",
                "CONFIG": {
                    "hosts": [REDIS_URL],
                },
                'ROUTING': initial_settings.get(
                    'CHANNEL_DEFAULT_ROUTING',
                    'otree.channels.default_routing.channel_routing'),
            },
            'inmemory': {
                "BACKEND": "asgiref.inmemory.ChannelLayer",
                'ROUTING': initial_settings.get(
                    'CHANNEL_DEFAULT_ROUTING',
                    'otree.channels.default_routing.channel_routing'),
            },
        },

        # for convenience within oTree
        'REDIS_URL': REDIS_URL,

        # since workers on Amazon MTurk can return the hit
        # we need extra participants created on the
        # server.
        # The following setting is ratio:
        # num_participants_server / num_participants_mturk
        'MTURK_NUM_PARTICIPANTS_MULTIPLE': 2,
        'LOCALE_PATHS': [
            os.path.join(initial_settings.get('BASE_DIR', ''), 'locale')
        ],

        # ideally this would be a per-app setting, but I don't want to
        # pollute Constants. It doesn't make as much sense per session config,
        # so I'm just going the simple route and making it a global setting.
        'BOTS_CHECK_HTML': True,
    }


def augment_settings(settings):

    if 'POINTS_CUSTOM_NAME' in settings:
        settings.setdefault(
            'POINTS_CUSTOM_FORMAT',
            '{} ' + settings['POINTS_CUSTOM_NAME']
        )

    all_otree_apps_set = set()

    if ('SESSION_CONFIGS' not in settings and
            'SESSION_TYPES' in settings):
        raise ValueError(
            'In settings.py, you should rename '
            'SESSION_TYPES to SESSION_CONFIGS, and '
            'SESSION_TYPE_DEFAULTS to SESSION_CONFIG_DEFAULTS.'
        )

    for s in settings['SESSION_CONFIGS']:
        for app in s['app_sequence']:
            all_otree_apps_set.add(app)

    all_otree_apps = list(all_otree_apps_set)

    no_experiment_apps = [
        'django.contrib.auth',
        'otree',
        'floppyforms',
        # need this for admin login
        'django.contrib.admin',
        'django.contrib.contenttypes',
        'django.contrib.sessions',
        'django.contrib.messages',
        'django.contrib.staticfiles',
        'otree.timeout',
        'channels',
        'huey.contrib.djhuey',
        'rest_framework',
        'idmap',
    ]

    if settings.get('SENTRY_DSN'):
        settings.setdefault(
            'RAVEN_CONFIG',
            {
                'dsn': settings['SENTRY_DSN'],
                'processors': ['raven.processors.SanitizePasswordsProcessor'],
            }
        )
        no_experiment_apps.append('raven.contrib.django.raven_compat')

    # order is important:
    # otree unregisters User & Group, which are installed by auth.
    # otree templates need to get loaded before the admin.
    no_experiment_apps = collapse_to_unique_list(
        no_experiment_apps,
        settings['INSTALLED_APPS']
    )

    new_installed_apps = collapse_to_unique_list(
        no_experiment_apps, all_otree_apps)

    additional_template_dirs = []
    template_dir = os.path.join(settings['BASE_DIR'], 'templates')
    # 2015-09-21: i won't put a deprecation warning because 'templates/'
    # is the django convention and someone might legitimately want it.
    # just remove this code at some point
    # same for static/ dir below
    if os.path.exists(template_dir):
        additional_template_dirs = [template_dir]

    _template_dir = os.path.join(settings['BASE_DIR'], '_templates')
    if os.path.exists(_template_dir):
        additional_template_dirs = [_template_dir]

    new_template_dirs = collapse_to_unique_list(
        settings.get('TEMPLATE_DIRS'),
        # 2015-5-2: 'templates' is deprecated in favor of '_templates'
        # remove it at some point
        additional_template_dirs,
    )

    static_dir = os.path.join(settings['BASE_DIR'], 'static')
    additional_static_dirs = []
    if os.path.exists(static_dir):
        additional_static_dirs = [static_dir]

    _static_dir = os.path.join(settings['BASE_DIR'], '_static')
    if os.path.exists(_static_dir):
        additional_static_dirs = [_static_dir]

    new_staticfiles_dirs = collapse_to_unique_list(
        settings.get('STATICFILES_DIRS'),
        # 2015-5-2: 'static' is deprecated in favor of '_static'
        # remove it at some point. or keep it, because that's the Django
        # convention
        additional_static_dirs,
    )

    new_middleware_classes = collapse_to_unique_list(
        DEFAULT_MIDDLEWARE_CLASSES,
        settings.get('MIDDLEWARE_CLASSES'))

    augmented_settings = {
        'INSTALLED_APPS': new_installed_apps,
        'TEMPLATES': [{
            'BACKEND': 'django.template.backends.django.DjangoTemplates',
            'DIRS': new_template_dirs,
            'OPTIONS': {
<<<<<<< HEAD
=======
                # 2016-10-08: setting template debug back to True,
                # because if an included template has an error, we need
                # to surface the error, rather than not showing the template.
                # that's how I set it in d1cd00ebfd43c7eff408dea6363fd14bb90e7c06,
                # but then in 2c10188b33f2ac36c046f4f0f8764e15d6a6fa81,
                # i set this to False, but I'm not sure why and there is no
                # note in the commit explaining why.
>>>>>>> 1138a2e9
                'debug': True,
                'loaders': [
                    ('django.template.loaders.cached.Loader', [
                        'django.template.loaders.filesystem.Loader',
                        'django.template.loaders.app_directories.Loader',
                    ]),
                ],
                'context_processors': collapse_to_unique_list(
                    global_settings.TEMPLATE_CONTEXT_PROCESSORS, (
                        'django.core.context_processors.request',
                    )
                ),
            },
        }],
        'STATICFILES_DIRS': new_staticfiles_dirs,
        'MIDDLEWARE_CLASSES': new_middleware_classes,
        'NO_EXPERIMENT_APPS': no_experiment_apps,
        'INSTALLED_OTREE_APPS': all_otree_apps,
        'MESSAGE_TAGS': {messages.ERROR: 'danger'},
        'LOGIN_REDIRECT_URL': 'Sessions',
    }

    settings.setdefault('LANGUAGE_CODE', global_settings.LANGUAGE_CODE)

    CURRENCY_LOCALE = settings.get('REAL_WORLD_CURRENCY_LOCALE', None)
    if not CURRENCY_LOCALE:

        # favor en_GB currency formatting since it represents negative amounts
        # with minus signs rather than parentheses
        # if settings['LANGUAGE_CODE'][:2] == 'en':
        #     CURRENCY_LOCALE = 'en_GB'
        # else:
        CURRENCY_LOCALE = settings['LANGUAGE_CODE']

        settings.setdefault('REAL_WORLD_CURRENCY_LOCALE',
                            CURRENCY_LOCALE.replace('-', '_'))

    overridable_settings = get_default_settings(settings)

    settings.update(augmented_settings)

    for k, v in overridable_settings.items():
        settings.setdefault(k, v)

    redis_url = urlparse.urlparse(settings.get('REDIS_URL'))

    settings['HUEY'] = {
        'name': 'otree-huey',
        'connection': {
            'host': redis_url.hostname,
            'port': redis_url.port,
            'password': redis_url.password
        },
        'always_eager': False,
        # I need a result store to retrieve the results of browser-bots
        # tasks and pinging, even if the result is evaluated immediately
        # (otherwise, calling the task returns None.
        'result_store': False,
        'consumer': {
            'workers': 1,
            # 'worker_type': 'thread',
            'scheduler_interval': 5,
            'loglevel': 'warning',
        },
    }<|MERGE_RESOLUTION|>--- conflicted
+++ resolved
@@ -311,8 +311,6 @@
             'BACKEND': 'django.template.backends.django.DjangoTemplates',
             'DIRS': new_template_dirs,
             'OPTIONS': {
-<<<<<<< HEAD
-=======
                 # 2016-10-08: setting template debug back to True,
                 # because if an included template has an error, we need
                 # to surface the error, rather than not showing the template.
@@ -320,7 +318,6 @@
                 # but then in 2c10188b33f2ac36c046f4f0f8764e15d6a6fa81,
                 # i set this to False, but I'm not sure why and there is no
                 # note in the commit explaining why.
->>>>>>> 1138a2e9
                 'debug': True,
                 'loaders': [
                     ('django.template.loaders.cached.Loader', [
