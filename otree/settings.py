#!/usr/bin/env python
# -*- coding: utf-8 -*-

import os
import os.path
import sys

import djcelery

from django.conf import global_settings
from django.contrib.messages import constants as messages

djcelery.setup_loader()


DEFAULT_MIDDLEWARE_CLASSES = (
<<<<<<< HEAD
    'whitenoise.middleware.WhiteNoiseMiddleware',
    # this middlewware is for generate human redeable errors

    'otree.middleware.CheckDBMiddleware',
    'otree.middleware.HumanErrorMiddleware',
    # 2015-08-19: temporarily commented out because
    # a user got this error: http://dpaste.com/3E7JKCP
    # 'otree.middleware.DebugTableMiddleware',

=======
>>>>>>> 6ed3b2dc
    # alwaws before CommonMiddleware
    'corsheaders.middleware.CorsMiddleware',

    'django.contrib.sessions.middleware.SessionMiddleware',
    # 'django.middleware.locale.LocaleMiddleware',
    'django.middleware.common.CommonMiddleware',
    'django.middleware.csrf.CsrfViewMiddleware',
    'django.contrib.auth.middleware.AuthenticationMiddleware',
    'django.contrib.messages.middleware.MessageMiddleware',

    # 2015-04-08: disabling SSLify until we make this work better
    # 'sslify.middleware.SSLifyMiddleware',
)


def collapse_to_unique_list(*args):
    """Create a new list with all elements from a given lists without reapeated
    elements

    """
    combined = []
    for arg in args:
        for elem in arg or ():
            if elem not in combined:
                combined.append(elem)
    return combined


def get_default_settings(initial_settings=None):
    if initial_settings is None:
        initial_settings = {}
    logging = {
        'version': 1,
        'disable_existing_loggers': False,
        'root': {
            'level': 'DEBUG',
            'handlers': ['console']
        },
        'formatters': {
            'verbose': {
                'format': '[%(levelname)s|%(asctime)s] %(name)s > %(message)s'
            },
            'simple': {
                'format': '%(levelname)s %(message)s'
            },
        },
        'handlers': {
            'console': {
                'level': 'INFO',
                'class': 'logging.StreamHandler',
                'formatter': 'verbose'
            },
        },
        'loggers': {
            'otree.test.core': {
                'handlers': ['console'],
                'propagate': False,
                'level': 'INFO',
            },
        }
    }

    page_footer = (
        'Powered By <a href="http://otree.org" target="_blank">oTree</a>'
    )

    return {
        # pages with a time limit for the player can have a grace period
        # to compensate for network latency.
        # the timer is started and stopped server-side,
        # so this grace period should account for time spent during
        # download, upload, page rendering, etc.
        'TIMEOUT_LATENCY_ALLOWANCE_SECONDS': 10,

        'SESSION_SAVE_EVERY_REQUEST': True,
        'TEMPLATE_DEBUG': initial_settings.get('DEBUG', False),
        'STATIC_ROOT': os.path.join(
            initial_settings.get('BASE_DIR', ''),
            '_static_root'),
        'STATIC_URL': '/static/',
        'STATICFILES_STORAGE': (
            'whitenoise.django.GzipManifestStaticFilesStorage'
        ),
        'ROOT_URLCONF': 'otree.default_urls',

        'TIME_ZONE': 'UTC',
        'USE_TZ': True,
        'SESSION_SERIALIZER': (
            'django.contrib.sessions.serializers.PickleSerializer'
        ),
        'ALLOWED_HOSTS': ['*'],

        'TEMPLATE_CONTEXT_PROCESSORS': collapse_to_unique_list(
            global_settings.TEMPLATE_CONTEXT_PROCESSORS, (
                'django.core.context_processors.request',
                'otree.context_processors.otree_context'
            )
        ),

        # SEO AND FOOTER
        'PAGE_FOOTER': page_footer,

        # list of extra string to positioning you experiments on search engines
        # Also if you want to add a particular set of SEO words to a particular
        # page add to template context "page_seo" variable.
        # See: http://en.wikipedia.org/wiki/Search_engine_optimization
        'SEO': (),

        'LOGGING': logging,

        'REAL_WORLD_CURRENCY_CODE': 'USD',
        'REAL_WORLD_CURRENCY_LOCALE': 'en_US',
        'REAL_WORLD_CURRENCY_DECIMAL_PLACES': 2,
        'USE_POINTS': True,

        'POINTS_DECIMAL_PLACES': 0,

        # eventually can remove this,
        # when it's present in otree-library
        # that most people downloaded
        'USE_L10N': True,

        'WSGI_APPLICATION': 'otree.wsgi.application',
        'SECURE_PROXY_SSL_HEADER': ('HTTP_X_FORWARDED_PROTO', 'https'),
        'MTURK_HOST': 'mechanicalturk.amazonaws.com',
        'MTURK_SANDBOX_HOST': 'mechanicalturk.sandbox.amazonaws.com',
        'CREATE_DEFAULT_SUPERUSER': True,

        # The project can override the routing.py used as entry point by
        # setting CHANNEL_DEFAULT_ROUTING.

        #'CHANNEL_LAYERS': {
        #     'default': {
        #         'BACKEND': 'channels.database_layer.DatabaseChannelLayer',
        #         'ROUTING': initial_settings.get(
        #             'CHANNEL_DEFAULT_ROUTING',
        #             'otree.channels.default_routing.channel_routing'),
        #     },
        # },

        'CHANNEL_LAYERS': {
             'default': {
                 "BACKEND": "asgi_redis.RedisChannelLayer",
                 "CONFIG": {
                     "hosts": [os.environ.get('REDIS_URL', 'redis://localhost:6379')],
                 },
                 'ROUTING': initial_settings.get(
                     'CHANNEL_DEFAULT_ROUTING',
                     'otree.channels.default_routing.channel_routing'),
             },
         },

        'CELERY_APP': 'otree.celery.app:app',

        # since workers on Amazon MTurk can return the hit
        # we need extra participants created on the
        # server.
        # The following setting is ratio:
        # num_participants_server / num_participants_mturk
        'MTURK_NUM_PARTICIPANTS_MULT': 2,

        'MIDDLEWARE_CLASSES': DEFAULT_MIDDLEWARE_CLASSES,
        'LOCALE_PATHS': [
            os.path.join(initial_settings.get('BASE_DIR', ''), 'locale')
        ]
    }


def augment_settings(settings):

    if 'POINTS_CUSTOM_NAME' in settings:
        settings.setdefault(
            'POINTS_CUSTOM_FORMAT',
            '{} ' + settings['POINTS_CUSTOM_NAME']
        )

    all_otree_apps_set = set()

    if ('SESSION_CONFIGS' not in settings and
            'SESSION_TYPES' in settings):
        raise ValueError(
            'In settings.py, you should rename '
            'SESSION_TYPES to SESSION_CONFIGS, and '
            'SESSION_TYPE_DEFAULTS to SESSION_CONFIG_DEFAULTS.'
        )

    for s in settings['SESSION_CONFIGS']:
        for app in s['app_sequence']:
            all_otree_apps_set.add(app)

    all_otree_apps = list(all_otree_apps_set)

    no_experiment_apps = [
        'django.contrib.auth',
        'otree',
        'floppyforms',
        # need this for admin login
        'django.contrib.admin',
        'django.contrib.contenttypes',
        'django.contrib.sessions',
        'django.contrib.messages',
        'django.contrib.staticfiles',
        'otree.models_concrete',
        'otree.timeout',
        'channels',
        'djcelery',
        'kombu.transport.django',
        'rest_framework',
        'sslserver',
        'idmap',
        'corsheaders']

    settings.setdefault(
        'RAVEN_CONFIG',
        {
            'dsn': settings.get('SENTRY_DSN'),
            'processors': ['raven.processors.SanitizePasswordsProcessor'],
        }
    )
    if settings['RAVEN_CONFIG'].get('dsn'):
        no_experiment_apps.append('raven.contrib.django.raven_compat')

    # order is important:
    # otree unregisters User & Group, which are installed by auth.
    # otree templates need to get loaded before the admin.
    no_experiment_apps = collapse_to_unique_list(
        no_experiment_apps,
        settings['INSTALLED_APPS']
    )

    new_installed_apps = collapse_to_unique_list(
        no_experiment_apps, all_otree_apps)

    additional_template_dirs = []
    template_dir = os.path.join(settings['BASE_DIR'], 'templates')
    # 2015-09-21: i won't put a deprecation warning because 'templates/'
    # is the django convention and someone might legitimately want it.
    # just remove this code at some point
    # same for static/ dir below
    if os.path.exists(template_dir):
        additional_template_dirs = [template_dir]

    _template_dir = os.path.join(settings['BASE_DIR'], '_templates')
    if os.path.exists(_template_dir):
        additional_template_dirs = [_template_dir]

    new_template_dirs = collapse_to_unique_list(
        settings.get('TEMPLATE_DIRS'),
        # 2015-5-2: 'templates' is deprecated in favor of '_templates'
        # remove it at some point
        additional_template_dirs,
    )

    static_dir = os.path.join(settings['BASE_DIR'], 'static')
    additional_static_dirs = []
    if os.path.exists(static_dir):
        additional_static_dirs = [static_dir]

    _static_dir = os.path.join(settings['BASE_DIR'], '_static')
    if os.path.exists(_static_dir):
        additional_static_dirs = [_static_dir]

    new_staticfiles_dirs = collapse_to_unique_list(
        settings.get('STATICFILES_DIRS'),
        # 2015-5-2: 'static' is deprecated in favor of '_static'
        # remove it at some point
        additional_static_dirs,
    )

    new_middleware_classes = collapse_to_unique_list(
        DEFAULT_MIDDLEWARE_CLASSES,
        settings.get('MIDDLEWARE_CLASSES'))

    augmented_settings = {
        'INSTALLED_APPS': new_installed_apps,
        'TEMPLATE_DIRS': new_template_dirs,
        'STATICFILES_DIRS': new_staticfiles_dirs,
        'MIDDLEWARE_CLASSES': new_middleware_classes,
        'NO_EXPERIMENT_APPS': no_experiment_apps,
        'INSTALLED_OTREE_APPS': all_otree_apps,
        'BROKER_URL': 'django://',
        'MESSAGE_TAGS': {messages.ERROR: 'danger'},
        'CELERY_ACCEPT_CONTENT': ['pickle', 'json', 'msgpack', 'yaml'],
        'LOGIN_REDIRECT_URL': 'sessions',
    }

    # CORS CONFS
    augmented_settings.update({
        'CORS_ORIGIN_ALLOW_ALL': True,
        'CORS_URLS_REGEX': r'^ping/$',
        'CORS_ALLOW_METHODS': ('GET',)
    })

    settings.setdefault('LANGUAGE_CODE', global_settings.LANGUAGE_CODE)

    CURRENCY_LOCALE = settings.get('CURRENCY_LOCALE', None)
    if not CURRENCY_LOCALE:

        # favor en_GB currency formatting since it represents negative amounts
        # with minus signs rather than parentheses
        if settings['LANGUAGE_CODE'][:2] == 'en':
            CURRENCY_LOCALE = 'en_GB'
        else:
            CURRENCY_LOCALE = settings['LANGUAGE_CODE']

    settings.setdefault('CURRENCY_LOCALE', CURRENCY_LOCALE.replace('-', '_'))

    overridable_settings = get_default_settings(settings)

    settings.update(augmented_settings)

    for k, v in overridable_settings.items():
        settings.setdefault(k, v)

    # this guarantee that the test always run on memory
    if 'test' in sys.argv:
        settings["DATABASES"] = {
            "default": {
                "ENGINE": 'django.db.backends.sqlite3',
                "NAME": ':memory:'
            }
        }
        settings["DEBUG"] = False
        settings["TEMPLATE_DEBUG"] = False<|MERGE_RESOLUTION|>--- conflicted
+++ resolved
@@ -14,18 +14,9 @@
 
 
 DEFAULT_MIDDLEWARE_CLASSES = (
-<<<<<<< HEAD
     'whitenoise.middleware.WhiteNoiseMiddleware',
     # this middlewware is for generate human redeable errors
 
-    'otree.middleware.CheckDBMiddleware',
-    'otree.middleware.HumanErrorMiddleware',
-    # 2015-08-19: temporarily commented out because
-    # a user got this error: http://dpaste.com/3E7JKCP
-    # 'otree.middleware.DebugTableMiddleware',
-
-=======
->>>>>>> 6ed3b2dc
     # alwaws before CommonMiddleware
     'corsheaders.middleware.CorsMiddleware',
 
