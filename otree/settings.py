#!/usr/bin/env python
# -*- coding: utf-8 -*-

import os

import djcelery

from django.conf import global_settings
from django.contrib.messages import constants as messages


djcelery.setup_loader()


def collapse_to_unique_list(*args):
    """Create a new list with all elements from a given lists without reapeated
    elements

    """
    combined = []
    for arg in args:
        for elem in arg or ():
            if elem not in combined:
                combined.append(elem)
    return combined


def augment_settings(settings):
    all_otree_apps_set = set()
    for s in settings['SESSION_TYPES']:
        for app in s['app_sequence']:
            all_otree_apps_set.add(app)
    all_otree_apps = list(all_otree_apps_set)

    # order is important:
    # otree unregisters User & Group, which are installed by auth.
    # otree templates need to get loaded before the admin.
    new_installed_apps = collapse_to_unique_list(
        [
            'django.contrib.auth',
            'otree',
            'floppyforms',
            'django.contrib.admin',
            'django.contrib.contenttypes',
            'django.contrib.sessions',
            'django.contrib.messages',
            'django.contrib.staticfiles',
            'otree.models_concrete',
            'otree.timeout',
            'djcelery',
            'kombu.transport.django',
            'rest_framework',
            'sslserver',
        ],


        settings['INSTALLED_APPS'],
        all_otree_apps

    )

    new_template_dirs = collapse_to_unique_list(
        [
            os.path.join(settings['BASE_DIR'], 'templates/')
        ],
        settings.get('TEMPLATE_DIRS')
    )

    new_staticfiles_dirs = collapse_to_unique_list(
        settings.get('STATICFILES_DIRS'),
        [
            os.path.join(settings['BASE_DIR'], 'static')
        ]
    )

    new_middleware_classes = collapse_to_unique_list(
        [
            'django.contrib.sessions.middleware.SessionMiddleware',
            # 'django.middleware.locale.LocaleMiddleware',
            'django.middleware.common.CommonMiddleware',
            'django.middleware.csrf.CsrfViewMiddleware',
            'django.contrib.auth.middleware.AuthenticationMiddleware',
            'django.contrib.messages.middleware.MessageMiddleware',
            'otree.middleware.OperationalErrorMidleware',
            # 2015-04-08: disabling SSLify until we make this work better
            #'sslify.middleware.SSLifyMiddleware',
        ],
        settings.get('MIDDLEWARE_CLASSES')
    )

    augmented_settings = {
        'INSTALLED_APPS': new_installed_apps,
        'TEMPLATE_DIRS': new_template_dirs,
        'STATICFILES_DIRS': new_staticfiles_dirs,
        'MIDDLEWARE_CLASSES': new_middleware_classes,
        'INSTALLED_OTREE_APPS': all_otree_apps,
        'BROKER_URL': 'django://',
        'MESSAGE_TAGS': {messages.ERROR: 'danger'},
        'CELERY_ACCEPT_CONTENT': ['pickle', 'json', 'msgpack', 'yaml'],
        'LOGIN_REDIRECT_URL': 'admin_home',
    }

    settings.setdefault('LANGUAGE_CODE', global_settings.LANGUAGE_CODE)

    CURRENCY_LOCALE = settings.get('CURRENCY_LOCALE', None)
    if not CURRENCY_LOCALE:

        # favor en_GB currency formatting since it represents negative amounts
        # with minus signs rather than parentheses
        if settings['LANGUAGE_CODE'][:2] == 'en':
            CURRENCY_LOCALE = 'en_GB'
        else:
            CURRENCY_LOCALE = settings['LANGUAGE_CODE']

    settings.setdefault('CURRENCY_LOCALE', CURRENCY_LOCALE.replace('-', '_'))

    logging = {
        'version': 1,
        'disable_existing_loggers': False,
        'root': {
            'level': 'DEBUG',
            'handlers': ['console']
        },
        'formatters': {
            'verbose': {
                'format': '[%(levelname)s|%(asctime)s] %(name)s > %(message)s'
            },
            'simple': {
                'format': '%(levelname)s %(message)s'
            },
        },
        'handlers': {
            'console': {
                'level': 'INFO',
                'class': 'logging.StreamHandler',
                'formatter': 'verbose'
            },
        },
        'loggers': {
            'otree.test.core': {
                'handlers': ['console'],
                'propagate': False,
                'level': 'INFO',
            },
        }
    }

    page_footer = (
        'Powered By <a href="http://otree.org" target="_blank">oTree</a>'
    )

    overridable_settings = {

        # pages with a time limit for the player can have a grace period
        # to compensate for network latency.
        # the timer is started and stopped server-side,
        # so this grace period should account for time spent during
        # download, upload, page rendering, etc.
        'TIMEOUT_LATENCY_ALLOWANCE_SECONDS': 10,

        'SESSION_SAVE_EVERY_REQUEST': True,
        'TEMPLATE_DEBUG': settings['DEBUG'],
        'STATIC_ROOT': 'staticfiles',
        'STATIC_URL': '/static/',
        'ROOT_URLCONF': 'otree.default_urls',

        'TIME_ZONE': 'UTC',
        'USE_TZ': True,
        'SESSION_SERIALIZER': (
            'django.contrib.sessions.serializers.PickleSerializer'
        ),
        'ALLOWED_HOSTS': ['*'],

        # In pixels
        'OTREE_CHANGE_LIST_COLUMN_MIN_WIDTH': 50,

        # default to 10 seconds(10000 miliseconds)
        'OTREE_CHANGE_LIST_UPDATE_INTERVAL': '10000',
        'TEMPLATE_CONTEXT_PROCESSORS': (
            global_settings.TEMPLATE_CONTEXT_PROCESSORS +
            (
                'django.core.context_processors.request',
                'otree.context_processors.otree_context'
            )
        ),

        # SEO AND FOOTER
        'PAGE_FOOTER': page_footer,

        # list of extra string to positioning you experiments on search engines
<<<<<<< HEAD
        # Also if you want to add a particular set of SEO words to a page
        # add to template context "page_seo" variable.
=======
        # Also if you want to add a particular set of SEO words to a particular
        # page add to template context "page_seo" variable.
>>>>>>> 77794efc
        # See: http://en.wikipedia.org/wiki/Search_engine_optimization
        'SEO': (),

        'LOGGING': logging,

        'REAL_WORLD_CURRENCY_CODE': 'USD',
        'REAL_WORLD_CURRENCY_LOCALE': 'en_US',
        'REAL_WORLD_CURRENCY_FORMAT': None,
        'REAL_WORLD_CURRENCY_DECIMAL_PLACES': 2,

        'WSGI_APPLICATION': 'wsgi.application',
        'SECURE_PROXY_SSL_HEADER': ('HTTP_X_FORWARDED_PROTO', 'https'),
        'MTURK_HOST': 'mechanicalturk.amazonaws.com',
        'MTURK_SANDBOX_HOST': 'mechanicalturk.sandbox.amazonaws.com',
        'CREATE_DEFAULT_SUPERUSER': True,
    }

    settings.update(augmented_settings)

    for k, v in overridable_settings.items():
        settings.setdefault(k, v)

    # by default, game setting matches payment setting
    # except if you use points, then we override
    if settings.get('USE_POINTS'):
        settings['GAME_CURRENCY_CODE'] = 'points'
        settings['GAME_CURRENCY_FORMAT'] = u'# points'
        settings['GAME_CURRENCY_DECIMAL_PLACES'] = 0
        settings['GAME_CURRENCY_LOCALE'] = (
            settings['REAL_WORLD_CURRENCY_LOCALE']
        )
    else:
        for SETTING_NAME in ['CODE', 'FORMAT', 'LOCALE', 'DECIMAL_PLACES']:
            CURRENCY_SETTING_NAME = 'CURRENCY_{}'.format(SETTING_NAME)
            key_from = 'REAL_WORLD_{}'.format(CURRENCY_SETTING_NAME)
            key_to = 'GAME_{}'.format(CURRENCY_SETTING_NAME)
            settings[key_to] = settings[key_from]<|MERGE_RESOLUTION|>--- conflicted
+++ resolved
@@ -83,7 +83,7 @@
             'django.contrib.messages.middleware.MessageMiddleware',
             'otree.middleware.OperationalErrorMidleware',
             # 2015-04-08: disabling SSLify until we make this work better
-            #'sslify.middleware.SSLifyMiddleware',
+            # 'sslify.middleware.SSLifyMiddleware',
         ],
         settings.get('MIDDLEWARE_CLASSES')
     )
@@ -188,13 +188,8 @@
         'PAGE_FOOTER': page_footer,
 
         # list of extra string to positioning you experiments on search engines
-<<<<<<< HEAD
-        # Also if you want to add a particular set of SEO words to a page
-        # add to template context "page_seo" variable.
-=======
         # Also if you want to add a particular set of SEO words to a particular
         # page add to template context "page_seo" variable.
->>>>>>> 77794efc
         # See: http://en.wikipedia.org/wiki/Search_engine_optimization
         'SEO': (),
 
