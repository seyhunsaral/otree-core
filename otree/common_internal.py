--- conflicted
+++ resolved
@@ -363,32 +363,6 @@
 
 class BotError(AssertionError):
     pass
-<<<<<<< HEAD
-
-
-class MustCopyError(Exception):
-    pass
-
-def _raise_must_copy(*args, **kwargs):
-    raise MustCopyError(
-        "Instead of modifying a list in Constants, you should make a copy of it with .copy()"
-        "and modify that copy."
-    )
-
-class ConstantsList(list):
-
-    __setitem__ = _raise_must_copy
-    __delitem__ = _raise_must_copy
-    clear = _raise_must_copy
-    __iadd__ = _raise_must_copy
-    __imul__ = _raise_must_copy
-    append = _raise_must_copy
-    extend = _raise_must_copy
-    insert = _raise_must_copy
-    pop = _raise_must_copy
-    remove = _raise_must_copy
-    reverse = _raise_must_copy
-    sort = _raise_must_copy
 
 
 def _get_all_configs():
@@ -396,15 +370,3 @@
         app
         for app in apps.get_app_configs()
         if app.name in settings.INSTALLED_OTREE_APPS]
-
-
-def protect_constants():
-    for config in _get_all_configs():
-        Constants = config.models_module.Constants
-
-        for attr_name in dir(Constants):
-            obj = getattr(Constants, attr_name)
-            if type(obj) is list:
-                setattr(Constants, attr_name, ConstantsList(obj))
-=======
->>>>>>> 258efdd7
