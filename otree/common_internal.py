--- conflicted
+++ resolved
@@ -7,14 +7,10 @@
 import collections
 import contextlib
 import inspect
-<<<<<<< HEAD
 import json
 import re
 import string
 import random
-=======
-import hashlib
->>>>>>> 6ed3b2dc
 from os.path import dirname, join
 from collections import OrderedDict
 from importlib import import_module
@@ -22,6 +18,7 @@
 from six.moves import urllib
 import requests
 import logging
+import hashlib
 
 from django.db import transaction
 from django.db import connection
